import math
<<<<<<< HEAD
import typing
from typing import List
=======
import time
import re
import numpy as np
from typing import TypedDict, List, Callable, Iterable, Optional, Union, Dict
>>>>>>> cae407e2

import torch
from matplotlib import pyplot as plt
from tensordict import TensorDict
from torch import Tensor
from sys import platform
<<<<<<< HEAD
=======
import torch_bp.distributions as dist
from torch_bp.bp import LoopyLinearGaussianBP
from torch_bp.graph import FactorGraph
from torch_bp.graph.factors import UnaryFactor, PairwiseFactor
from torch_bp.graph.factors.linear_gaussian_factors import NaryGaussianLinearFactor, UnaryGaussianLinearFactor, \
    PairwiseGaussianLinearFactor
>>>>>>> cae407e2

# Importing rendering breaks BC/BP clusters
if platform == "darwin":
    from vmas.simulator import rendering
    from vmas.simulator.rendering import Geom

from vmas.simulator.core import Agent, World, Landmark, Box, AgentState, EntityState
from vmas.simulator.utils import Color, override


class DOTSWorld(World):
    def __init__(self, batch_dim, device, **kwargs):
        super().__init__(batch_dim, device, **kwargs)
        self.arena_size = 5
        self.viewer_zoom = 1.7
        # TODO: Define physical constraints for all DOTS arena implementations.


class DOTSPaintingWorld(DOTSWorld):
    def __init__(self, batch_dim, device, **kwargs):
        super().__init__(batch_dim, device, **kwargs)
        self.walls = None
        self.device = device

    def spawn_map(self):
        self.walls = []
        for i in range(4):
            wall = Landmark(
                name=f"wall_{i}",
                collide=True,
                shape=Box(length=self.arena_size + 0.1, width=0.1),
                color=Color.BLACK
            )
            self.walls.append(wall)
            self.add_landmark(wall)

    def reset_map(self, env_index):
        # Align walls with the edge of the arena
        for i, landmark in enumerate(self.walls):
            landmark.set_pos(
                torch.tensor(
                    [
                        -self.arena_size / 2
                        if i == 0
                        else self.arena_size / 2
                        if i == 1
                        else 0,
                        -self.arena_size / 2
                        if i == 2
                        else self.arena_size / 2
                        if i == 3
                        else 0,
                    ],
                    dtype=torch.float32,
                    device=self.device,
                ),
                batch_index=env_index,
            )
            landmark.set_rot(
                torch.tensor(
                    [torch.pi / 2] if i < 2 else 0,
                    dtype=torch.float32,
                    device=self.device,
                ),
                batch_index=env_index,
            )


<<<<<<< HEAD
=======
class DOTSAgent(Agent):
    def __init__(self, name, **kwargs):
        super().__init__(name, **kwargs)
        self.agent_index = int(re.findall(r'\d+', self.name)[0])
    # TODO: Define physical constraints for any DOTS robot implementation.


class DOTSGBPAgent(DOTSAgent):
    def __init__(self, name, gbp, world, n_agents, n_goals, tensor_args, **kwargs):
        super().__init__(name, **kwargs)
        self.device = tensor_args['device']
        self.gbp = gbp
        self.world = world
        self.n_agents = n_agents
        self.n_goals = n_goals
        self.pos_ticks = 0
        self.curr_pose_anchor_index = 0

    def pose_update_2(self):
        # Note version 2:
        #   Maybe instead, lets insert a new pairwise factor at index self.gbp.graph_dict['pose']['nodes'][0]
        #   and delete the factor at index self.gbp.graph_dict['pose']['nodes'][-1]
        new_unary_factor = UnaryGaussianLinearFactor(
            self.gbp.unary_anchor_fn,
            torch.zeros(self.batch_dim, 2, device=self.device,
                        dtype=self.gbp.dtype),
            self.gbp.sigma * torch.eye(2, device=self.device, dtype=torch.float64)
            .unsqueeze(0).repeat(self.batch_dim, 1, 1),
            self.state.pos.to(self.device, dtype=self.gbp.dtype),
            True
        )
        new_pw_factor = PairwiseGaussianLinearFactor(
            self.gbp.pairwise_dist_fn,
            self.gbp.init_dist_z_bias,
            self.gbp.init_dist_covar,
            torch.concat((self.state.pos,
                          self.gbp.current_means[:, self.agent_index]),
                         dim=-1).to(self.device),
            False
        )
        # TODO: This indexing is hardcoded: we need to find the correct pairwise factor we are replacing..
        # TODO: Unclear whether this is enough to update the message passing infrastructure
        self.gbp.replace_factor_at(factor=new_unary_factor,
                                   index_in=self.gbp.graph_dict['pose']['nodes'][-5],
                                   index_out=self.gbp.graph_dict['pose']['nodes'][-1] + 1)
        self.gbp.replace_factor_at(factor=new_pw_factor,
                                   index_in=len(self.gbp.factors) - 5,
                                   index_out=len(self.gbp.factors))

        # Update the agent node with the most recent pose_estimate (state.pos)
        self.gbp.update_anchor(x=self.state.pos, anchor_index=self.agent_index)
        # self.gbp.remake_graph()

    def pose_update_1(self):
        # Note version 1: Shift poses along the pose-node list by making the current mean of
        #           node x, the new bias of node x+1.
        #          Update the agent-index unary factor bias with the latest position estimate.
        # Iterate over all pose nodes in reverse order.
        for i in self.gbp.graph_dict['pose']['nodes'][::-1]:
            # Get the pose estimate from the previous pose-node (i-1).
            if i == self.gbp.graph_dict['pose']['nodes'][0]:
                prev_pose_mu = self.gbp.gbp.node_means[:, self.agent_index]
                prev_pose_covar = self.gbp.gbp.node_covars[:, self.agent_index]
            else:
                prev_pose_mu = self.gbp.gbp.node_means[:, i - 1]
                prev_pose_covar = self.gbp.gbp.node_covars[:, i - 1]

            # Update the node details in the graph
            self.gbp.update_node(new_mu=prev_pose_mu, new_covar=prev_pose_covar, node_index=i)
            # Update the bias of the ith node with the previous estimate
            # self.gbp.update_anchor(x=prev_pose, anchor_index=i)

        # Update the agent node with the most recent pose_estimate (state.pos)
        self.gbp.update_anchor(x=self.state.pos, anchor_index=self.agent_index)

    def update_own_position_estimate(self):
        # We set some window to handle position updates.
        self.pos_ticks += 1
        if self.pos_ticks % 20 == 0:
            # state.pos is derived from the simulator physics and serves as a suitable estimate of position.
            if self.action.u is not None:
                if torch.count_nonzero(self.action.u) > 0:
                    self.add_new_pose_node()
                    print()
                    # NOTE: Used for parallel attempt
                    # self.pose_update_1()
                    # self.pose_update_2()  # ALT

    def add_new_pose_node(self):
        last_pns = sorted([x for x in self.gbp.gbp.factor_graph.node_clusters.values() if x.tag == 'pose'],
                          key=lambda x: x.id)[-1]
        factor = PairwiseGaussianLinearFactor(
            self.gbp.pairwise_dist_fn,
            self.gbp.init_dist_z_bias,
            self.gbp.init_dist_covar,
            torch.concat(
                (self.gbp.gbp.node_means[:, last_pns.id],
                 self.state.pos),
                dim=-1)
            .to(self.device),
            False
        )
        fac_nbrs = (last_pns.id, self.gbp.gbp.factor_graph.N)
        self.gbp.add_node(factors=factor, factor_neighbours=fac_nbrs, node_tag='pose', node_mean=self.state.pos)

    def estimate_goal_pos_from_sensors(self):
        if self.gbp.current_means is not None:
            distances, entities = self.sensors[1].measure()
            for i in range(self.n_goals):
                entity_mask = i + 1
                dists = distances[entities == entity_mask]
                if dists.numel() > 0:
                    # Get all pairs of [batch_dim, ray_index] for any collisions with the goal.
                    detections = torch.nonzero(entities == entity_mask).squeeze()
                    self.update_entity_anchor(detections=detections,
                                              dists=dists,
                                              anchor_index=self.gbp.graph_dict['goals']['nodes'][i])

    def exchange_beliefs(self, entity_index):
        for i in range(self.gbp.current_means.shape[1]):
            own_mu = self.gbp.current_means[:, i]
            other_mu = self.world.agents[entity_index].gbp.current_means[:, i]
            self.gbp.update_anchor(x=(own_mu + other_mu) / 2, anchor_index=i)
            self.world.agents[entity_index].gbp.update_anchor(x=(own_mu + other_mu) / 2, anchor_index=i)

    def estimate_other_agent_pos_from_sensors(self):
        if self.gbp.current_means is not None:
            # NOTE: We need to be conscious of the return structure of `entities`:
            #   '0' represents no entity detection.
            #   i > 0 represents the ith entity checked when computing ray collisions
            #   therefore if we are checking for agent 1:
            #       '1' = agent 0, '2' = agent 2, '3' = agent 3 etc.
            #       In general: entries are indexed i + 1 if i < self.agent_index else i
            distances, entities = self.sensors[0].measure()
            # Go through all agents != self
            for i in self.gbp.graph_dict['agents']['nodes']:
                # for i in range(self.n_agents):
                if i != self.agent_index:
                    # Adjust agent index according to notes above
                    entity_mask = i + 1 if i < self.agent_index else i
                    # Find all distances related to the other agent index
                    dists = distances[entities == entity_mask]
                    if dists.numel() > 0:
                        # Get all pairs of [batch_dim, ray_index] for any collisions with the other agent.
                        detections = torch.nonzero(entities == entity_mask).squeeze()
                        self.update_entity_anchor(detections=detections,
                                                  dists=dists,
                                                  anchor_index=i)
                        # self.exchange_beliefs(entity_index=i)

    def update_entity_anchor(self, detections, dists, anchor_index):
        if len(detections.shape) == 1:
            detections = detections.unsqueeze(0)
        # NOTE: Not optimised for tensors.. rethink when there's some time to look at it.
        # Find the minimum sensor distance to the other agent in each detected batch dimension.
        batch_dims = detections[:, 0]
        for env_index in batch_dims.unique():
            batch_mask = (batch_dims == env_index)
            batch_dists = dists[batch_mask]
            min_dist, min_index = torch.abs(batch_dists).min(dim=0)
            ray_index = detections[batch_mask][min_index].squeeze()[-1]
            # Using current estimate of own position, estimate the position of the other agent
            own_pos_est = self.gbp.current_means[env_index, self.agent_index]
            new_pos_est = torch.stack(
                [
                    own_pos_est[0] + min_dist * torch.cos(self.sensors[1]._angles[env_index][ray_index]),
                    own_pos_est[1] + min_dist * torch.sin(self.sensors[1]._angles[env_index][ray_index])
                ],
                dim=-1
            ).to(self.device)
            self.gbp.update_anchor(x=new_pos_est, anchor_index=anchor_index, env_index=env_index)

    def render_gaussian_as_ellipse(self, env_index):
        geoms = []
        gauss_ellipses, edge_coordinates = self.gbp.get_gaussian_ellipses(env_index)
        for i in range(len(gauss_ellipses)):
            entity_index = i % self.n_agents
            if i >= self.n_agents * 2:
                entity_index = self.agent_index
            for j, ellipse in enumerate(gauss_ellipses[i]):
                mu = ellipse['mean']
                radius = ellipse['radius']

                # TODO: Consider if we want to use this or not..?
                rotation = ellipse['rot_angle']
                # ring = rendering.make_ellipse(radii_x, radii_y, filled=True, rotation=rot_angle)

                ring = rendering.make_ellipse(radius[0], radius[1], filled=True)
                ring.set_color(*self.world.agents[entity_index].color, alpha=0.3 - j * 0.05)
                ring_xform = rendering.Transform()
                ring_xform.set_translation(mu[0], mu[1])
                ring.add_attr(ring_xform)
                geoms.append(ring)

        for e in edge_coordinates:
            line = rendering.Line((e[0][0], e[0][1]), (e[1][0], e[1][1]))
            geoms.append(line)
        return geoms

    def render_gaussian_as_grid_sample(self, env_index):
        geoms = []
        gauss_grid_sample = self.gbp.get_gaussian_grid_sample(env_index, sample_size=self.world.arena_size)
        for i in range(len(gauss_grid_sample)):
            entity_index = i % self.n_agents
            for m in gauss_grid_sample[i]:
                marker = rendering.make_circle(radius=0.01, filled=True)
                marker.set_color(*self.world.agents[entity_index].color, alpha=m[2] - 0.5)
                marker_xform = rendering.Transform()
                marker_xform.set_translation(m[0], m[1])
                marker.add_attr(marker_xform)
                geoms.append(marker)
        return geoms

    def render(self, env_index: int = 0, selected_agents: List[int] = None,
               show_gaussians: bool = False,
               show_lidar: bool = False) -> "List[Geom]":
        geoms = super().render(env_index)
        for s in self.sensors:
            s._render = show_lidar
        if not show_gaussians:
            return geoms

        # Selected agents is not None if we are rendering interactively. Other-wise we render agent 0 by default.
        if (selected_agents is not None and self.agent_index in selected_agents
                or selected_agents is None and '0' in self.name):
            geoms += self.render_gaussian_as_ellipse(env_index)
            # ALT:
            # geoms += self.render_gaussian_as_grid_sample(env_index)
        return geoms


class DOTSGBPWorld(DOTSWorld):
    def __init__(self, batch_dim, device, **kwargs):
        super().__init__(batch_dim, device, **kwargs)

    def update_and_iterate_gbp(self, agent: DOTSGBPAgent):
        agent.update_own_position_estimate()
        agent.gbp.iterate_gbp()

        # Note: For fully instantiate graph
        # agent.update_own_position_estimate()
        # agent.estimate_goal_pos_from_sensors()
        # agent.estimate_other_agent_pos_from_sensors()
        # agent.gbp.iterate_gbp()


# Currently used to distinguish goal landmarks with Lidar filters.
class DOTSGBPGoal(Landmark):
    def __init__(self, **kwargs):
        super().__init__(**kwargs)


class DOTSPaintingAgent(DOTSAgent):
    def __init__(self, name, task, agent_index, render=True, knowledge_shape=None, **kwargs):
        super().__init__(name, **kwargs)
        self.rewards = dict()
        self.task = task
        self.agent_index = agent_index
        self.render_agent = render
        self.knowledge_shape = knowledge_shape
        self._counter_part = None
        self._state = DOTSAgentState(agent_index, knowledge_shape)

    @property
    def counter_part(self):
        return self._counter_part

    @counter_part.setter
    def counter_part(self, counter_part):
        self._counter_part = counter_part

    def set_knowledge(self, knowledge: Tensor, batch_index: int):
        self._set_state_property(DOTSAgentState.knowledge, self.state, knowledge, batch_index)

    @override(Agent)
    def render(self, env_index: int = 0) -> "List[Geom]":
        # This should only be called if the agent head is navigation..
        if self.render_agent:
            # TODO: Add agent labels?
            geoms = super().render(env_index)

            primary_knowledge = rendering.make_circle(angle=math.pi, radius=self.shape.radius / 2)
            mixed_knowledge = rendering.make_circle(angle=math.pi, radius=self.shape.radius / 2)

            if self.counter_part is not None:
                mix_head = [self.counter_part[i] for i in range(len(self.counter_part))
                            if self.counter_part[i].task == "listen"][0]
            else:
                mix_head = self
            primary_col = mix_head.state.knowledge[env_index][0].reshape(-1)[:3]
            mixed_col = mix_head.state.knowledge[env_index][1].reshape(-1)[:3]
            # Add a yellow ring around agents who have successfully matched their knowledge.
            if mix_head.state.task_complete[env_index]:
                success_ring = rendering.make_circle(radius=self.shape.radius, filled=True)
                success_ring.set_color(1, 1, 0)
                s_xform = rendering.Transform()
                s_xform.set_translation(self.state.pos[env_index][0], self.state.pos[env_index][1])
                success_ring.add_attr(s_xform)
                geoms.append(success_ring)

            primary_knowledge.set_color(*primary_col)
            mixed_knowledge.set_color(*mixed_col)
            p_xform = rendering.Transform()
            primary_knowledge.add_attr(p_xform)
            m_xform = rendering.Transform()
            mixed_knowledge.add_attr(m_xform)
            p_xform.set_translation(self.state.pos[env_index][0], self.state.pos[env_index][1])
            p_xform.set_rotation(math.pi)
            m_xform.set_translation(self.state.pos[env_index][0], self.state.pos[env_index][1])

            # label = TextLine(f"Agent {i}", x=agent.state.pos[env_index][X], y=agent.state.pos[env_index][Y] - 10)
            # geoms.append(label)
            geoms.append(primary_knowledge)
            geoms.append(mixed_knowledge)
        else:
            geoms = []
        return geoms


>>>>>>> cae407e2
class DOTSComsNetwork(Agent):
    """
    Defines a separate 'agent' to represent an isolated communications network in the DOTS environment.
    """

    def __init__(self, name, **kwargs):
        super().__init__(name, **kwargs)

    @override(Agent)
    def render(self, env_index: int = 0) -> "List[Geom]":
        geoms = []
        return geoms


class DOTSAgent(Agent):
    def __init__(self, name, task, agent_index, render=True, knowledge_shape=None, **kwargs):
        super().__init__(name, **kwargs)
        self.rewards = dict()
        self.task = task
        self.agent_index = agent_index
        self.render_agent = render
        self.knowledge_shape = knowledge_shape
        self._counter_part = None
        self._state = DOTSAgentState(agent_index, knowledge_shape)

    @property
    def counter_part(self):
        return self._counter_part

    @counter_part.setter
    def counter_part(self, counter_part):
        self._counter_part = counter_part

    def set_knowledge(self, knowledge: Tensor, batch_index: int):
        self._set_state_property(DOTSAgentState.knowledge, self.state, knowledge, batch_index)

    @override(Agent)
    def render(self, env_index: int = 0) -> "List[Geom]":
        if self.render_agent:
            # TODO: Add agent labels?
            geoms = super().render(env_index)

            primary_knowledge = rendering.make_circle(proportion=0.5, radius=self.shape.radius / 2)
            mixed_knowledge = rendering.make_circle(proportion=0.5, radius=self.shape.radius / 2)

            if self.counter_part is not None:
                mix_head = self.counter_part
            else:
                mix_head = self
            primary_col = mix_head.state.knowledge[env_index][0].reshape(-1)[:3]
            mixed_col = mix_head.state.knowledge[env_index][1].reshape(-1)[:3]
            # Add a yellow ring around agents who have successfully matched their knowledge.
            if mix_head.state.task_complete[env_index]:
                success_ring = rendering.make_circle(radius=self.shape.radius, filled=True)
                success_ring.set_color(1, 1, 0)
                s_xform = rendering.Transform()
                s_xform.set_translation(self.state.pos[env_index][0], self.state.pos[env_index][1])
                success_ring.add_attr(s_xform)
                geoms.append(success_ring)

            primary_knowledge.set_color(*primary_col)
            mixed_knowledge.set_color(*mixed_col)
            p_xform = rendering.Transform()
            primary_knowledge.add_attr(p_xform)
            m_xform = rendering.Transform()
            mixed_knowledge.add_attr(m_xform)
            p_xform.set_translation(self.state.pos[env_index][0], self.state.pos[env_index][1])
            p_xform.set_rotation(math.pi / 2)
            m_xform.set_translation(self.state.pos[env_index][0], self.state.pos[env_index][1])
            m_xform.set_rotation(-math.pi / 2)
            # label = TextLine(f"Agent {i}", x=agent.state.pos[env_index][X], y=agent.state.pos[env_index][Y] - 10)
            # geoms.append(label)
            geoms.append(primary_knowledge)
            geoms.append(mixed_knowledge)
        else:
            geoms = []
        return geoms


class DOTSAgentState(AgentState):
    def __init__(self, agent_index, knowledge_shape=None):
        super().__init__()
        self.agent_index = agent_index
        self.knowledge_shape = knowledge_shape

        self._reward_multiplier = None

<<<<<<< HEAD
        # Has agent completed primary task and is now seeking goal.
        self._task_complete = None

        # Has agent completed primary task and is now seeking goal.
=======
        # Has agent completed primary task and is now seeking goal.
        self._task_complete = None
>>>>>>> cae407e2
        self._target_goal_index = None

        # Defines the agent knowledge(s)
        self._knowledge = None


    @property
    def reward_multiplier(self):
        return self._reward_multiplier

    @reward_multiplier.setter
    def reward_multiplier(self, reward_multiplier: Tensor):
        assert (
                self._batch_dim is not None and self._device is not None
        ), "First add an entity to the world before setting its state"
        assert (
                reward_multiplier.shape[0] == self._batch_dim
        ), f"Internal state must match batch dim, got {reward_multiplier.shape[0]}, expected {self._batch_dim}"
<<<<<<< HEAD

        self._reward_multiplier = reward_multiplier.to(self._device)

=======

        self._reward_multiplier = reward_multiplier.to(self._device)
>>>>>>> cae407e2

    @property
    def target_goal_index(self):
        return self._target_goal_index

    @target_goal_index.setter
    def target_goal_index(self, target_goal_index: Tensor):
        assert (
                self._batch_dim is not None and self._device is not None
        ), "First add an entity to the world before setting its state"
        assert (
                target_goal_index.shape[0] == self._batch_dim
        ), f"Internal state must match batch dim, got {target_goal_index.shape[0]}, expected {self._batch_dim}"

        self._target_goal_index = target_goal_index.to(self._device)

    @property
    def task_complete(self):
        return self._task_complete

    @task_complete.setter
    def task_complete(self, task_complete: Tensor):
        assert (
                self._batch_dim is not None and self._device is not None
        ), "First add an entity to the world before setting its state"
        assert (
                task_complete.shape[0] == self._batch_dim
        ), f"Internal state must match batch dim, got {task_complete.shape[0]}, expected {self._batch_dim}"

        self._task_complete = task_complete.to(self._device)

    @property
    def knowledge(self):
        return self._knowledge

    @knowledge.setter
    def knowledge(self, knowledge: Tensor):
        assert (
                self._batch_dim is not None and self._device is not None
        ), "First add an entity to the world before setting"
        assert (
                knowledge.shape[0] == self._batch_dim
        ), f"Internal state must match batch dim, got {knowledge.shape[0]}, expected {self._batch_dim}"

        self._knowledge = knowledge.to(self._device)

    @override(AgentState)
<<<<<<< HEAD
    def _reset(self, env_index: typing.Optional[int]):
=======
    def _reset(self, env_index: Optional[int]):
>>>>>>> cae407e2
        if self.task_complete is not None:
            if env_index is None:
                self.task_complete[:] = False
            else:
                self.task_complete[env_index] = False

        if self.knowledge is not None:
            if env_index is None:
                self.knowledge[:] = 0
            else:
                self.knowledge[env_index] = 0

        if self.target_goal_index is not None:
            if env_index is None:
                self.target_goal_index[:] = self.agent_index
            else:
                self.target_goal_index[env_index] = self.agent_index

        if self.reward_multiplier is not None:
            if env_index is None:
                self.reward_multiplier[:] = 1
            else:
                self.reward_multiplier[env_index] = 1

        super()._reset(env_index)

    @override(AgentState)
    def _spawn(self, dim_c: int, dim_p: int):
        self.task_complete = torch.zeros(self.batch_dim, device=self.device, dtype=torch.bool)
        self.target_goal_index = torch.zeros(self.batch_dim, device=self.device, dtype=torch.long)
        self.reward_multiplier = torch.zeros(self.batch_dim, device=self.device, dtype=torch.int)

        if self.knowledge_shape is not None:
            self.knowledge = torch.zeros(
                self.batch_dim, *self.knowledge_shape, device=self.device, dtype=torch.float32
            )

        super()._spawn(dim_c, dim_p)


class DOTSPayloadDest(Landmark):
<<<<<<< HEAD
    def __init__(self, render=True, expected_knowledge_shape=None, **kwargs):
        super().__init__(**kwargs)
        self.render_goal = render,
=======
    def __init__(self, render=True, expected_knowledge_shape=None, position=None, **kwargs):
        super().__init__(**kwargs)
        self.render_goal = render
        self.position = position
>>>>>>> cae407e2
        self.expected_knowledge_shape = expected_knowledge_shape
        self._state = DOTSPayloadDestState(expected_knowledge_shape)

    def set_expected_knowledge(self, knowledge: Tensor, batch_index: int):
        self._set_state_property(DOTSPayloadDestState.expected_knowledge, self.state, knowledge, batch_index)

    @override(Landmark)
    def render(self, env_index: int = 0) -> "List[Geom]":
        if self.render_goal:
            # TODO: Render additional actions here eg. print mixing coefficients.
            geoms = super().render(env_index)
            col = self.state.expected_knowledge[env_index]
            alpha = torch.tensor(
                [1 if self.state.solved[env_index] else 0.3], device=self.device, dtype=torch.float32)
            col = torch.cat([col, alpha], dim=0)
            geoms[0].set_color(*col)
        else:
            geoms = []
        return geoms


class DOTSPayloadDestState(EntityState):
    def __init__(self, expected_knowledge_shape=None):
        super().__init__()
        self.expected_knowledge_shape = expected_knowledge_shape
        self._expected_knowledge = None
        self._solved = None

    @property
    def expected_knowledge(self):
        return self._expected_knowledge

    @expected_knowledge.setter
    def expected_knowledge(self, exp_knowledge: Tensor):
        assert (
                self._batch_dim is not None and self._device is not None
        ), "First add an entity to the world before setting"
        assert (
                exp_knowledge.shape[0] == self._batch_dim
        ), f"Internal state must match batch dim, got {exp_knowledge.shape[0]}, expected {self._batch_dim}"

        self._expected_knowledge = exp_knowledge.to(self._device)

    @property
    def solved(self):
        return self._solved

    @solved.setter
    def solved(self, solved: Tensor):
        assert (
                self._batch_dim is not None and self._device is not None
        ), "First add an entity to the world before setting"
        assert (
                solved.shape[0] == self._batch_dim
        ), f"Internal state must match batch dim, got {solved.shape[0]}, expected {self._batch_dim}"

        self._solved = solved.to(self._device)

<<<<<<< HEAD
    def _reset(self, env_index: typing.Optional[int]):
=======
    def _reset(self, env_index: Optional[int]):
>>>>>>> cae407e2
        if self.expected_knowledge is not None:
            if env_index is None:
                self.expected_knowledge[:] = 0
            else:
                self.expected_knowledge[env_index] = 0

        if self.solved is not None:
            if env_index is None:
                self.solved[:] = False
            else:
                self.solved[env_index] = False

        super()._reset(env_index)

    def _spawn(self, dim_c: int, dim_p: int):
        if self.expected_knowledge_shape is not None:
            self.expected_knowledge = torch.zeros(
                self.batch_dim, self.expected_knowledge_shape, device=self.device, dtype=torch.float32
            )

        self.solved = torch.zeros(self.batch_dim, device=self.device, dtype=torch.bool)
        super()._spawn(dim_c, dim_p)<|MERGE_RESOLUTION|>--- conflicted
+++ resolved
@@ -1,28 +1,20 @@
 import math
-<<<<<<< HEAD
-import typing
-from typing import List
-=======
 import time
 import re
 import numpy as np
 from typing import TypedDict, List, Callable, Iterable, Optional, Union, Dict
->>>>>>> cae407e2
 
 import torch
 from matplotlib import pyplot as plt
 from tensordict import TensorDict
 from torch import Tensor
 from sys import platform
-<<<<<<< HEAD
-=======
 import torch_bp.distributions as dist
 from torch_bp.bp import LoopyLinearGaussianBP
 from torch_bp.graph import FactorGraph
 from torch_bp.graph.factors import UnaryFactor, PairwiseFactor
 from torch_bp.graph.factors.linear_gaussian_factors import NaryGaussianLinearFactor, UnaryGaussianLinearFactor, \
     PairwiseGaussianLinearFactor
->>>>>>> cae407e2
 
 # Importing rendering breaks BC/BP clusters
 if platform == "darwin":
@@ -91,8 +83,6 @@
             )
 
 
-<<<<<<< HEAD
-=======
 class DOTSAgent(Agent):
     def __init__(self, name, **kwargs):
         super().__init__(name, **kwargs)
@@ -412,7 +402,6 @@
         return geoms
 
 
->>>>>>> cae407e2
 class DOTSComsNetwork(Agent):
     """
     Defines a separate 'agent' to represent an isolated communications network in the DOTS environment.
@@ -424,71 +413,6 @@
     @override(Agent)
     def render(self, env_index: int = 0) -> "List[Geom]":
         geoms = []
-        return geoms
-
-
-class DOTSAgent(Agent):
-    def __init__(self, name, task, agent_index, render=True, knowledge_shape=None, **kwargs):
-        super().__init__(name, **kwargs)
-        self.rewards = dict()
-        self.task = task
-        self.agent_index = agent_index
-        self.render_agent = render
-        self.knowledge_shape = knowledge_shape
-        self._counter_part = None
-        self._state = DOTSAgentState(agent_index, knowledge_shape)
-
-    @property
-    def counter_part(self):
-        return self._counter_part
-
-    @counter_part.setter
-    def counter_part(self, counter_part):
-        self._counter_part = counter_part
-
-    def set_knowledge(self, knowledge: Tensor, batch_index: int):
-        self._set_state_property(DOTSAgentState.knowledge, self.state, knowledge, batch_index)
-
-    @override(Agent)
-    def render(self, env_index: int = 0) -> "List[Geom]":
-        if self.render_agent:
-            # TODO: Add agent labels?
-            geoms = super().render(env_index)
-
-            primary_knowledge = rendering.make_circle(proportion=0.5, radius=self.shape.radius / 2)
-            mixed_knowledge = rendering.make_circle(proportion=0.5, radius=self.shape.radius / 2)
-
-            if self.counter_part is not None:
-                mix_head = self.counter_part
-            else:
-                mix_head = self
-            primary_col = mix_head.state.knowledge[env_index][0].reshape(-1)[:3]
-            mixed_col = mix_head.state.knowledge[env_index][1].reshape(-1)[:3]
-            # Add a yellow ring around agents who have successfully matched their knowledge.
-            if mix_head.state.task_complete[env_index]:
-                success_ring = rendering.make_circle(radius=self.shape.radius, filled=True)
-                success_ring.set_color(1, 1, 0)
-                s_xform = rendering.Transform()
-                s_xform.set_translation(self.state.pos[env_index][0], self.state.pos[env_index][1])
-                success_ring.add_attr(s_xform)
-                geoms.append(success_ring)
-
-            primary_knowledge.set_color(*primary_col)
-            mixed_knowledge.set_color(*mixed_col)
-            p_xform = rendering.Transform()
-            primary_knowledge.add_attr(p_xform)
-            m_xform = rendering.Transform()
-            mixed_knowledge.add_attr(m_xform)
-            p_xform.set_translation(self.state.pos[env_index][0], self.state.pos[env_index][1])
-            p_xform.set_rotation(math.pi / 2)
-            m_xform.set_translation(self.state.pos[env_index][0], self.state.pos[env_index][1])
-            m_xform.set_rotation(-math.pi / 2)
-            # label = TextLine(f"Agent {i}", x=agent.state.pos[env_index][X], y=agent.state.pos[env_index][Y] - 10)
-            # geoms.append(label)
-            geoms.append(primary_knowledge)
-            geoms.append(mixed_knowledge)
-        else:
-            geoms = []
         return geoms
 
 
@@ -500,20 +424,12 @@
 
         self._reward_multiplier = None
 
-<<<<<<< HEAD
         # Has agent completed primary task and is now seeking goal.
         self._task_complete = None
-
-        # Has agent completed primary task and is now seeking goal.
-=======
-        # Has agent completed primary task and is now seeking goal.
-        self._task_complete = None
->>>>>>> cae407e2
         self._target_goal_index = None
 
         # Defines the agent knowledge(s)
         self._knowledge = None
-
 
     @property
     def reward_multiplier(self):
@@ -527,14 +443,8 @@
         assert (
                 reward_multiplier.shape[0] == self._batch_dim
         ), f"Internal state must match batch dim, got {reward_multiplier.shape[0]}, expected {self._batch_dim}"
-<<<<<<< HEAD
 
         self._reward_multiplier = reward_multiplier.to(self._device)
-
-=======
-
-        self._reward_multiplier = reward_multiplier.to(self._device)
->>>>>>> cae407e2
 
     @property
     def target_goal_index(self):
@@ -582,11 +492,7 @@
         self._knowledge = knowledge.to(self._device)
 
     @override(AgentState)
-<<<<<<< HEAD
-    def _reset(self, env_index: typing.Optional[int]):
-=======
     def _reset(self, env_index: Optional[int]):
->>>>>>> cae407e2
         if self.task_complete is not None:
             if env_index is None:
                 self.task_complete[:] = False
@@ -623,21 +529,14 @@
             self.knowledge = torch.zeros(
                 self.batch_dim, *self.knowledge_shape, device=self.device, dtype=torch.float32
             )
-
         super()._spawn(dim_c, dim_p)
 
 
 class DOTSPayloadDest(Landmark):
-<<<<<<< HEAD
-    def __init__(self, render=True, expected_knowledge_shape=None, **kwargs):
-        super().__init__(**kwargs)
-        self.render_goal = render,
-=======
     def __init__(self, render=True, expected_knowledge_shape=None, position=None, **kwargs):
         super().__init__(**kwargs)
         self.render_goal = render
         self.position = position
->>>>>>> cae407e2
         self.expected_knowledge_shape = expected_knowledge_shape
         self._state = DOTSPayloadDestState(expected_knowledge_shape)
 
@@ -696,11 +595,7 @@
 
         self._solved = solved.to(self._device)
 
-<<<<<<< HEAD
-    def _reset(self, env_index: typing.Optional[int]):
-=======
     def _reset(self, env_index: Optional[int]):
->>>>>>> cae407e2
         if self.expected_knowledge is not None:
             if env_index is None:
                 self.expected_knowledge[:] = 0

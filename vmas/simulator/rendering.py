--- conflicted
+++ resolved
@@ -64,7 +64,6 @@
         "'xvfb-run -s \"-screen 0 1400x900x24\" python <your_script.py>'"
     )
 
-
 if "Apple" in sys.version:
     if "DYLD_FALLBACK_LIBRARY_PATH" in os.environ:
         os.environ["DYLD_FALLBACK_LIBRARY_PATH"] += ":/usr/lib"
@@ -124,11 +123,7 @@
 
     def set_bounds(self, left, right, bottom, top):
         assert right > left and top > bottom
-<<<<<<< HEAD
         # NOTE: Introducing this to debug information
-=======
-        # TODO: Introducing this to debug information
->>>>>>> 07763c5e
         left *= 3
         bottom *= 3
 
@@ -283,11 +278,11 @@
 
 class TextLine(Geom):
     def __init__(
-        self,
-        text: str = "",
-        font_size: int = 15,
-        x: float = 0.0,
-        y: float = 0.0,
+            self,
+            text: str = "",
+            font_size: int = 15,
+            x: float = 0.0,
+            y: float = 0.0,
     ):
         super().__init__()
 
@@ -458,16 +453,16 @@
 
 
 def render_function_util(
-    f: Callable,
-    plot_range: Union[
-        float,
-        Tuple[float, float],
-        Tuple[Tuple[float, float], Tuple[float, float]],
-    ],
-    precision: float = 0.01,
-    cmap_range: Optional[Tuple[float, float]] = None,
-    cmap_alpha: float = 1.0,
-    cmap_name: str = "viridis",
+        f: Callable,
+        plot_range: Union[
+            float,
+            Tuple[float, float],
+            Tuple[Tuple[float, float], Tuple[float, float]],
+        ],
+        precision: float = 0.01,
+        cmap_range: Optional[Tuple[float, float]] = None,
+        cmap_alpha: float = 1.0,
+        cmap_name: str = "viridis",
 ):
     if isinstance(plot_range, int) or isinstance(plot_range, float):
         x_min = -plot_range
@@ -527,17 +522,14 @@
 
     return geom
 
+
 def make_circle(radius=10, res=30, filled=True, angle=2 * math.pi, proportion=1):
     return make_ellipse(
         radius_x=radius, radius_y=radius, res=res, filled=filled, angle=angle, proportion=proportion
     )
 
-<<<<<<< HEAD
 
 def make_ellipse(radius_x=10, radius_y=5, res=30, filled=True, angle=2 * math.pi, proportion=1):
-=======
-def make_ellipse(radius_x=10, radius_y=5, res=30, filled=True, angle=2 * math.pi):
->>>>>>> 07763c5e
     points = []
     for i in range(res):
         ang = -angle / 2 + (proportion * angle * i / res)
@@ -570,5 +562,4 @@
     geom = Compound([box, circ0, circ1])
     return geom
 
-
 # ================================================================
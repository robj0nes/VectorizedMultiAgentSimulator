"""
2D rendering framework
"""

#  Copyright (c) 2022-2024.
#  ProrokLab (https://www.proroklab.org/)
#  All rights reserved.

from __future__ import division

import math
import os
import sys
from itertools import chain
from typing import Callable, Optional, Tuple, Union

import numpy as np
import pyglet
import six
import torch

from vmas.simulator.utils import TorchUtils, x_to_rgb_colormap

try:
    from pyglet.gl import (
        GL_BLEND,
        GL_LINE_LOOP,
        GL_LINE_SMOOTH,
        GL_LINE_SMOOTH_HINT,
        GL_LINE_STIPPLE,
        GL_LINE_STRIP,
        GL_LINES,
        GL_NICEST,
        GL_ONE_MINUS_SRC_ALPHA,
        GL_POINTS,
        GL_POLYGON,
        GL_QUADS,
        GL_SRC_ALPHA,
        GL_TRIANGLES,
        glBegin,
        glBlendFunc,
        glClearColor,
        glColor4f,
        glDisable,
        glEnable,
        glEnd,
        glHint,
        glLineStipple,
        glLineWidth,
        glPopMatrix,
        glPushMatrix,
        glRotatef,
        glScalef,
        glTranslatef,
        gluOrtho2D,
        glVertex2f,
        glVertex3f,
    )
except ImportError:
    raise ImportError(
        "Error occurred while running `from pyglet.gl import *`, HINT: make sure you have OpenGL installed. "
        "On Ubuntu, you can run 'apt-get install python3-opengl'. If you're running on a server, you may need a "
        "virtual frame buffer; something like this should work:"
        "'xvfb-run -s \"-screen 0 1400x900x24\" python <your_script.py>'"
    )


if "Apple" in sys.version:
    if "DYLD_FALLBACK_LIBRARY_PATH" in os.environ:
        os.environ["DYLD_FALLBACK_LIBRARY_PATH"] += ":/usr/lib"
        # (JDS 2016/04/15): avoid bug on Anaconda 2.3.0 / Yosemite

RAD2DEG = 57.29577951308232


def get_display(spec):
    """Convert a display specification (such as :0) into an actual Display
    object.

    Pyglet only supports multiple Displays on Linux.
    """
    if spec is None:
        return None
    elif isinstance(spec, six.string_types):
        return pyglet.canvas.Display(spec)
    else:
        raise RuntimeError(
            "Invalid display specification: {}. (Must be a string like :0 or None.)".format(
                spec
            )
        )


class Viewer(object):
    def __init__(self, width, height, display=None, visible=True):
        display = get_display(display)

        self.width = width
        self.height = height

        self.window = pyglet.window.Window(
            width=width, height=height, display=display, visible=visible
        )
        self.window.on_close = self.window_closed_by_user

        self.geoms = []
        self.onetime_geoms = []
        self.transform = Transform()
        self.bounds = None

        glEnable(GL_BLEND)
        # glEnable(GL_MULTISAMPLE)
        glEnable(GL_LINE_SMOOTH)
        # glHint(GL_LINE_SMOOTH_HINT, GL_DONT_CARE)
        glHint(GL_LINE_SMOOTH_HINT, GL_NICEST)
        glLineWidth(2.0)
        glBlendFunc(GL_SRC_ALPHA, GL_ONE_MINUS_SRC_ALPHA)

    def close(self):
        self.window.close()

    def window_closed_by_user(self):
        self.close()

    def set_bounds(self, left, right, bottom, top):
        assert right > left and top > bottom
        # NOTE: Introducing this to debug information
        left *= 3
        bottom *= 3

        self.bounds = torch.tensor([left, right, bottom, top], device=left.device)
        scalex = self.width / (right - left)
        scaley = self.height / (top - bottom)
        self.transform = Transform(
            translation=(-left * scalex, -bottom * scaley),
            scale=(scalex, scaley),
        )

    def add_geom(self, geom):
        self.geoms.append(geom)

    def add_onetime(self, geom):
        self.onetime_geoms.append(geom)

    def add_onetime_list(self, geoms):
        self.onetime_geoms.extend(geoms)

    def render(self, return_rgb_array=False):
        glClearColor(1, 1, 1, 1)

        self.window.clear()
        self.window.switch_to()
        self.window.dispatch_events()

        self.transform.enable()

        text_lines = []
        for geom in chain(self.geoms, self.onetime_geoms):
            if isinstance(geom, TextLine):
                text_lines.append(geom)
            else:
                geom.render()

        self.transform.disable()

        for text in text_lines:
            text.render()

        pyglet.gl.glMatrixMode(pyglet.gl.GL_PROJECTION)
        pyglet.gl.glLoadIdentity()
        gluOrtho2D(0, self.width, 0, self.height)

        arr = None
        if return_rgb_array:
            arr = self.get_array()
        self.window.flip()
        self.onetime_geoms = []
        return arr

    def get_array(self):
        buffer = pyglet.image.get_buffer_manager().get_color_buffer()
        image_data = buffer.get_image_data()
        arr = np.frombuffer(image_data.get_data(), dtype=np.uint8)
        # In https://github.com/openai/gym-http-api/issues/2, we
        # discovered that someone using Xmonad on Arch was having
        # a window of size 598 x 398, though a 600 x 400 window
        # was requested. (Guess Xmonad was preserving a pixel for
        # the boundary.) So we use the buffer height/width rather
        # than the requested one.
        arr = arr.reshape((buffer.height, buffer.width, 4))
        arr = arr[::-1, :, 0:3]
        return arr


class Geom(object):
    def __init__(self):
        self._color = Color((0, 0, 0, 1.0))
        self.attrs = [self._color]

    def render(self):
        for attr in reversed(self.attrs):
            attr.enable()
        self.render1()
        for attr in self.attrs:
            attr.disable()

    def render1(self):
        raise NotImplementedError

    def add_attr(self, attr):
        self.attrs.append(attr)

    def set_color(self, r, g, b, alpha=1):
        self._color.vec4 = (r, g, b, alpha)


class Attr(object):
    def enable(self):
        raise NotImplementedError

    def disable(self):
        pass


class Transform(Attr):
    def __init__(self, translation=(0.0, 0.0), rotation=0.0, scale=(1, 1)):
        self.set_translation(*translation)
        self.set_rotation(rotation)
        self.set_scale(*scale)

    def enable(self):
        glPushMatrix()
        glTranslatef(
            self.translation[0], self.translation[1], 0
        )  # translate to GL loc point
        glRotatef(RAD2DEG * self.rotation, 0, 0, 1.0)
        glScalef(self.scale[0], self.scale[1], 1)

    def disable(self):
        glPopMatrix()

    def set_translation(self, newx, newy):
        self.translation = (float(newx), float(newy))

    def set_rotation(self, new):
        self.rotation = float(new)

    def set_scale(self, newx, newy):
        self.scale = (float(newx), float(newy))


class Color(Attr):
    def __init__(self, vec4):
        self.vec4 = vec4

    def enable(self):
        glColor4f(*self.vec4)


class LineStyle(Attr):
    def __init__(self, style):
        self.style = style

    def enable(self):
        glEnable(GL_LINE_STIPPLE)
        glLineStipple(1, self.style)

    def disable(self):
        glDisable(GL_LINE_STIPPLE)


class LineWidth(Attr):
    def __init__(self, stroke):
        self.stroke = stroke

    def enable(self):
        glLineWidth(self.stroke)


class TextLine(Geom):
    def __init__(
        self,
        text: str = "",
        font_size: int = 15,
        x: float = 0.0,
        y: float = 0.0,
    ):
        super().__init__()

        if pyglet.font.have_font("Courier"):
            font = "Courier"
        elif pyglet.font.have_font("Secret Code"):
            font = "Secret Code"
        else:
            font = None

        self.label = pyglet.text.Label(
            text,
            font_name=font,
            font_size=font_size,
            color=(0, 0, 0, 255),
            x=x,
            y=y,
            anchor_x="left",
            anchor_y="bottom",
        )

    def render1(self):
        if self.label is not None:
            self.label.draw()

    def set_text(self, text, font_size: Optional[int] = None):
        self.label.text = text
        if font_size is not None:
            self.label.font_size = font_size


class Point(Geom):
    def __init__(self):
        Geom.__init__(self)

    def render1(self):
        glBegin(GL_POINTS)  # draw point
        glVertex3f(0.0, 0.0, 0.0)
        glEnd()


class Image(Geom):
    def __init__(self, img, x, y, scale):
        super().__init__()
        self.x = x
        self.y = y
        self.scale = scale
        img_shape = img.shape
        img = img.astype(np.uint8).reshape(-1)
        tex_data = (pyglet.gl.GLubyte * img.size)(*img)
        pyg_img = pyglet.image.ImageData(
            img_shape[1],
            img_shape[0],
            "RGBA",
            tex_data,
            pitch=img_shape[1] * img_shape[2] * 1,  # width x channels x bytes per pixel
        )
        self.img = pyg_img
        self.sprite = pyglet.sprite.Sprite(
            img=self.img, x=self.x, y=self.y, subpixel=True
        )
        self.sprite.update(scale=self.scale)

    def render1(self):
        self.sprite.draw()


class FilledPolygon(Geom):
    def __init__(self, v, draw_border: float = True):
        Geom.__init__(self)
        self.draw_border = draw_border
        self.v = v

    def render1(self):
        if len(self.v) == 4:
            glBegin(GL_QUADS)
        elif len(self.v) > 4:
            glBegin(GL_POLYGON)
        else:
            glBegin(GL_TRIANGLES)
        for p in self.v:
            glVertex3f(p[0], p[1], 0)  # draw each vertex
        glEnd()

        if self.draw_border:
            color = (
                self._color.vec4[0] * 0.5,
                self._color.vec4[1] * 0.5,
                self._color.vec4[2] * 0.5,
                self._color.vec4[3] * 0.5,
            )
            glColor4f(*color)
            glBegin(GL_LINE_LOOP)
            for p in self.v:
                glVertex3f(p[0], p[1], 0)  # draw each vertex
            glEnd()


class Compound(Geom):
    def __init__(self, gs):
        Geom.__init__(self)
        self.gs = gs
        for g in self.gs:
            g.attrs = [a for a in g.attrs if not isinstance(a, Color)]

    def render1(self):
        for g in self.gs:
            g.render()


class PolyLine(Geom):
    def __init__(self, v, close):
        Geom.__init__(self)
        self.v = v
        self.close = close
        self.linewidth = LineWidth(1)
        self.add_attr(self.linewidth)

    def render1(self):
        glBegin(GL_LINE_LOOP if self.close else GL_LINE_STRIP)
        for p in self.v:
            glVertex3f(p[0], p[1], 0)  # draw each vertex
        glEnd()

    def set_linewidth(self, x):
        self.linewidth.stroke = x


class Line(Geom):
    def __init__(self, start=(0.0, 0.0), end=(0.0, 0.0), width: float = 1):
        Geom.__init__(self)
        self.start = start
        self.end = end
        self.linewidth = LineWidth(width)
        self.add_attr(self.linewidth)

    def set_linewidth(self, x):
        self.linewidth.stroke = x

    def render1(self):
        glBegin(GL_LINES)
        glVertex2f(*self.start)
        glVertex2f(*self.end)
        glEnd()


class Grid(Geom):
    def __init__(self, spacing: float = 0.1, length: float = 50, width: float = 0.5):
        Geom.__init__(self)
        self.spacing = spacing
        self.linewidth = LineWidth(width)
        self.length = length
        self.add_attr(self.linewidth)

    def set_linewidth(self, x):
        self.linewidth.stroke = x

    def render1(self):
        for point in np.arange(-self.length / 2, self.length / 2, self.spacing):
            glBegin(GL_LINES)
            glVertex2f(point, -self.length / 2)
            glVertex2f(point, self.length / 2)
            glEnd()
            glBegin(GL_LINES)
            glVertex2f(-self.length / 2, point)
            glVertex2f(self.length / 2, point)
            glEnd()


def render_function_util(
    f: Callable,
    plot_range: Union[
        float,
        Tuple[float, float],
        Tuple[Tuple[float, float], Tuple[float, float]],
    ],
    precision: float = 0.01,
    cmap_range: Optional[Tuple[float, float]] = None,
    cmap_alpha: float = 1.0,
    cmap_name: str = "viridis",
):
    if isinstance(plot_range, int) or isinstance(plot_range, float):
        x_min = -plot_range
        y_min = -plot_range
        x_max = plot_range
        y_max = plot_range
    elif len(plot_range) == 2:
        if isinstance(plot_range[0], int) or isinstance(plot_range[0], float):
            x_min = -(plot_range[0])
            y_min = -(plot_range[1])
            x_max = plot_range[0]
            y_max = plot_range[1]
        else:
            x_min = plot_range[0][0]
            y_min = plot_range[1][0]
            x_max = plot_range[0][1]
            y_max = plot_range[1][1]

    xpoints = np.arange(x_min, x_max, precision)
    ypoints = np.arange(y_min, y_max, precision)

    ygrid, xgrid = np.meshgrid(ypoints, xpoints)
    pos = np.stack((xgrid, ygrid), axis=-1).reshape(-1, 2)
    pos_shape = pos.shape

    outputs = f(pos)

    if isinstance(outputs, torch.Tensor):
        outputs = TorchUtils.to_numpy(outputs)

    assert isinstance(outputs, np.ndarray)
    assert outputs.shape[0] == pos_shape[0]
    assert outputs.ndim <= 2

    if outputs.ndim == 2 and outputs.shape[1] == 1:
        outputs = outputs.squeeze(-1)
    elif outputs.ndim == 2:
        assert outputs.shape[1] == 4

    # Output is an alpha
    if outputs.ndim == 1:
        if cmap_range is None:
            cmap_range = [None, None]
        outputs = x_to_rgb_colormap(
            outputs,
            low=cmap_range[0],
            high=cmap_range[1],
            alpha=cmap_alpha,
            cmap_name=cmap_name,
        )

    img = outputs.reshape(xgrid.shape[0], xgrid.shape[1], outputs.shape[-1])

    img = img * 255
    img = np.transpose(img, (1, 0, 2))
    geom = Image(img, x=x_min, y=y_min, scale=precision)

    return geom


<<<<<<< HEAD
def make_circle(radius=10, res=30, filled=True, proportion=1):
    points = []
    for i in range(res):
        ang = proportion * 2 * math.pi * i / res
        points.append((math.cos(ang) * radius, math.sin(ang) * radius))
=======
def make_circle(radius=10, res=30, filled=True, angle=2 * math.pi):
    return make_ellipse(
        radius_x=radius, radius_y=radius, res=res, filled=filled, angle=angle
    )


def make_ellipse(radius_x=10, radius_y=5, res=30, filled=True, angle=2 * math.pi):
    points = []
    for i in range(res):
        ang = -angle / 2 + angle * i / res
        points.append((math.cos(ang) * radius_x, math.sin(ang) * radius_y))
    if angle % (2 * math.pi) != 0:
        points.append((0, 0))
>>>>>>> fe9c3b90
    if filled:
        return FilledPolygon(points)
    else:
        return PolyLine(points, True)


def make_polygon(v, filled=True, draw_border: float = True):
    if filled:
        return FilledPolygon(v, draw_border=draw_border)
    else:
        return PolyLine(v, True)


def make_polyline(v):
    return PolyLine(v, False)


def make_capsule(length, width):
    l, r, t, b = 0, length, width / 2, -width / 2
    box = make_polygon([(l, b), (l, t), (r, t), (r, b)])
    circ0 = make_circle(width / 2)
    circ1 = make_circle(width / 2)
    circ1.add_attr(Transform(translation=(length, 0)))
    geom = Compound([box, circ0, circ1])
    return geom


# ================================================================<|MERGE_RESOLUTION|>--- conflicted
+++ resolved
@@ -523,28 +523,19 @@
 
     return geom
 
-
-<<<<<<< HEAD
-def make_circle(radius=10, res=30, filled=True, proportion=1):
-    points = []
-    for i in range(res):
-        ang = proportion * 2 * math.pi * i / res
-        points.append((math.cos(ang) * radius, math.sin(ang) * radius))
-=======
 def make_circle(radius=10, res=30, filled=True, angle=2 * math.pi):
     return make_ellipse(
         radius_x=radius, radius_y=radius, res=res, filled=filled, angle=angle
     )
 
 
-def make_ellipse(radius_x=10, radius_y=5, res=30, filled=True, angle=2 * math.pi):
+def make_ellipse(radius_x=10, radius_y=5, res=30, filled=True, angle=2 * math.pi, proportion=1):
     points = []
     for i in range(res):
-        ang = -angle / 2 + angle * i / res
+        ang = -angle / 2 + (proportion * angle * i / res)
         points.append((math.cos(ang) * radius_x, math.sin(ang) * radius_y))
     if angle % (2 * math.pi) != 0:
         points.append((0, 0))
->>>>>>> fe9c3b90
     if filled:
         return FilledPolygon(points)
     else:

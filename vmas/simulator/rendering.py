--- conflicted
+++ resolved
@@ -124,11 +124,7 @@
 
     def set_bounds(self, left, right, bottom, top):
         assert right > left and top > bottom
-<<<<<<< HEAD
         # NOTE: Introducing this to debug information
-=======
-        # TODO: Introducing this to debug information
->>>>>>> 07763c5e
         left *= 3
         bottom *= 3
 
@@ -527,6 +523,7 @@
 
     return geom
 
+
 def make_circle(radius=10, res=30, filled=True, angle=2 * math.pi):
     return make_ellipse(
         radius_x=radius, radius_y=radius, res=res, filled=filled, angle=angle

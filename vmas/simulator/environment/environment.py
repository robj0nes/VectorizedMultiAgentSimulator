#  Copyright (c) 2022-2024.
#  ProrokLab (https://www.proroklab.org/)
#  All rights reserved.
import random
from ctypes import byref
from typing import Callable, Dict, List, Optional, Sequence, Tuple, Union

import numpy as np
import torch
from gym import spaces
from torch import Tensor

import vmas.simulator.utils
from vmas.simulator.core import Agent, TorchVectorizedObject
from vmas.simulator.scenario import BaseScenario
from vmas.simulator.utils import (
    AGENT_OBS_TYPE,
    ALPHABET,
    DEVICE_TYPING,
    override,
    TorchUtils,
    X,
    Y,
)


# environment for all agents in the multiagent world
# currently code assumes that no agents will be created/destroyed at runtime!
class Environment(TorchVectorizedObject):
    metadata = {
        "render.modes": ["human", "rgb_array"],
        "runtime.vectorized": True,
    }

    def __init__(
        self,
        scenario: BaseScenario,
        num_envs: int = 32,
        device: DEVICE_TYPING = "cpu",
        max_steps: Optional[int] = None,
        continuous_actions: bool = True,
        seed: Optional[int] = None,
        dict_spaces: bool = False,
        multidiscrete_actions: bool = False,
        clamp_actions: bool = False,
        grad_enabled: bool = False,
        **kwargs,
    ):
        if multidiscrete_actions:
            assert (
                not continuous_actions
            ), "When asking for multidiscrete_actions, make sure continuous_actions=False"

        self.scenario = scenario
        self.num_envs = num_envs
        TorchVectorizedObject.__init__(self, num_envs, torch.device(device))
        self.world = self.scenario.env_make_world(self.num_envs, self.device, **kwargs)

        self.agents = self.world.policy_agents
        self.n_agents = len(self.agents)
        self.max_steps = max_steps
        self.continuous_actions = continuous_actions
        self.dict_spaces = dict_spaces
        self.clamp_action = clamp_actions
        self.grad_enabled = grad_enabled

        self.reset(seed=seed)

        # configure spaces
        self.multidiscrete_actions = multidiscrete_actions
        self.action_space = self.get_action_space()
        self.observation_space = self.get_observation_space()

        # rendering
        self.viewer = None
        self.headless = None
        self.visible_display = None
        self.text_lines = None

    def reset(
        self,
        seed: Optional[int] = None,
        return_observations: bool = True,
        return_info: bool = False,
        return_dones: bool = False,
    ):
        """
        Resets the environment in a vectorized way
        Returns observations for all envs and agents
        """
        if seed is not None:
            self.seed(seed)
        # reset world
        self.scenario.env_reset_world_at(env_index=None)
        self.steps = torch.zeros(self.num_envs, device=self.device)

        result = self.get_from_scenario(
            get_observations=return_observations,
            get_infos=return_info,
            get_rewards=False,
            get_dones=return_dones,
        )
        return result[0] if result and len(result) == 1 else result

    def reset_at(
        self,
        index: int,
        return_observations: bool = True,
        return_info: bool = False,
        return_dones: bool = False,
    ):
        """
        Resets the environment at index
        Returns observations for all agents in that environment
        """
        self._check_batch_index(index)
        self.scenario.env_reset_world_at(index)
        self.steps[index] = 0

        result = self.get_from_scenario(
            get_observations=return_observations,
            get_infos=return_info,
            get_rewards=False,
            get_dones=return_dones,
        )

        return result[0] if result and len(result) == 1 else result

    def get_from_scenario(
        self,
        get_observations: bool,
        get_rewards: bool,
        get_infos: bool,
        get_dones: bool,
        dict_agent_names: Optional[bool] = None,
    ):
        if not get_infos and not get_dones and not get_rewards and not get_observations:
            return
        if dict_agent_names is None:
            dict_agent_names = self.dict_spaces

        obs = rewards = infos = dones = None

        if get_observations:
            obs = {} if dict_agent_names else []
        if get_rewards:
            rewards = {} if dict_agent_names else []
        if get_infos:
            infos = {} if dict_agent_names else []

        if get_rewards:
            for agent in self.agents:
                reward = self.scenario.reward(agent).clone()
                if dict_agent_names:
                    rewards.update({agent.name: reward})
                else:
                    rewards.append(reward)
        if get_observations:
            for agent in self.agents:
                observation = TorchUtils.recursive_clone(
                    self.scenario.observation(agent)
                )
                if dict_agent_names:
                    obs.update({agent.name: observation})
                else:
                    obs.append(observation)
        if get_infos:
            for agent in self.agents:
                info = TorchUtils.recursive_clone(self.scenario.info(agent))
                if dict_agent_names:
                    infos.update({agent.name: info})
                else:
                    infos.append(info)

        if get_dones:
            dones = self.done()

        result = [obs, rewards, dones, infos]
        return [data for data in result if data is not None]

    def seed(self, seed=None):
        if seed is None:
            seed = 0
        torch.manual_seed(seed)
        np.random.seed(seed)
        random.seed(seed)
        return [seed]

    def step(self, actions: Union[List, Dict]):
        """Performs a vectorized step on all sub environments using `actions`.
        Args:
            actions: Is a list on len 'self.n_agents' of which each element is a torch.Tensor of shape
            '(self.num_envs, action_size_of_agent)'.
        Returns:
            obs: List on len 'self.n_agents' of which each element is a torch.Tensor
                 of shape '(self.num_envs, obs_size_of_agent)'
            rewards: List on len 'self.n_agents' of which each element is a torch.Tensor of shape '(self.num_envs)'
            dones: Tensor of len 'self.num_envs' of which each element is a bool
            infos : List on len 'self.n_agents' of which each element is a dictionary for which each key is a metric
                    and the value is a tensor of shape '(self.num_envs, metric_size_per_agent)'

        Examples:
            >>> import vmas
            >>> env = vmas.make_env(
            ...     scenario="waterfall",  # can be scenario name or BaseScenario class
            ...     num_envs=32,
            ...     device="cpu",  # Or "cuda" for GPU
            ...     continuous_actions=True,
            ...     max_steps=None,  # Defines the horizon. None is infinite horizon.
            ...     seed=None,  # Seed of the environment
            ...     n_agents=3,  # Additional arguments you want to pass to the scenario
            ... )
            >>> obs = env.reset()
            >>> for _ in range(10):
            ...     obs, rews, dones, info = env.step(env.get_random_actions())
        """
        if isinstance(actions, Dict):
            actions_dict = actions
            actions = []
            for agent in self.agents:
                try:
                    actions.append(actions_dict[agent.name])
                except KeyError:
                    raise AssertionError(
                        f"Agent '{agent.name}' not contained in action dict"
                    )
            assert (
                len(actions_dict) == self.n_agents
            ), f"Expecting actions for {self.n_agents}, got {len(actions_dict)} actions"

        assert (
            len(actions) == self.n_agents
        ), f"Expecting actions for {self.n_agents}, got {len(actions)} actions"
        for i in range(len(actions)):
            if not isinstance(actions[i], Tensor):
                actions[i] = torch.tensor(
                    actions[i], dtype=torch.float32, device=self.device
                )
            if len(actions[i].shape) == 1:
                actions[i].unsqueeze_(-1)
            assert (
                actions[i].shape[0] == self.num_envs
            ), f"Actions used in input of env must be of len {self.num_envs}, got {actions[i].shape[0]}"
            assert actions[i].shape[1] == self.get_agent_action_size(self.agents[i]), (
                f"Action for agent {self.agents[i].name} has shape {actions[i].shape[1]},"
                f" but should have shape {self.get_agent_action_size(self.agents[i])}"
            )

        # set action for each agent
        for i, agent in enumerate(self.agents):
            self._set_action(actions[i], agent)
        # Scenarios can define a custom action processor. This step takes care also of scripted agents automatically
        for agent in self.world.agents:
            self.scenario.env_process_action(agent)

        # advance world state
        self.world.step()

        self.steps += 1
        obs, rewards, dones, infos = self.get_from_scenario(
            get_observations=True,
            get_infos=True,
            get_rewards=True,
            get_dones=True,
        )

        return obs, rewards, dones, infos

    def done(self):
        dones = self.scenario.done().clone()
        if self.max_steps is not None:
            dones += self.steps >= self.max_steps
        return dones

    def get_action_space(self):
        if not self.dict_spaces:
            return spaces.Tuple(
                [self.get_agent_action_space(agent) for agent in self.agents]
            )
        else:
            return spaces.Dict(
                {
                    agent.name: self.get_agent_action_space(agent)
                    for agent in self.agents
                }
            )

    def get_observation_space(self):
        if not self.dict_spaces:
            return spaces.Tuple(
                [
                    self.get_agent_observation_space(
                        agent, self.scenario.observation(agent)
                    )
                    for agent in self.agents
                ]
            )
        else:
            return spaces.Dict(
                {
                    agent.name: self.get_agent_observation_space(
                        agent, self.scenario.observation(agent)
                    )
                    for agent in self.agents
                }
            )

    def get_agent_action_size(self, agent: Agent):
        if self.continuous_actions:
            return agent.action.action_size + (
                self.world.dim_c if not agent.silent else 0
            )
        elif self.multidiscrete_actions:
            return agent.action_size + (
                1 if not agent.silent and self.world.dim_c != 0 else 0
            )
        else:
            return 1

    def get_agent_action_space(self, agent: Agent):
        if self.continuous_actions:
            return spaces.Box(
                low=np.array(
                    (-agent.action.u_range_tensor).tolist()
                    + [0] * (self.world.dim_c if not agent.silent else 0),
                    dtype=np.float32,
                ),
                high=np.array(
                    agent.action.u_range_tensor.tolist()
                    + [1] * (self.world.dim_c if not agent.silent else 0),
                    dtype=np.float32,
                ),
                shape=(self.get_agent_action_size(agent),),
                dtype=np.float32,
            )
        elif self.multidiscrete_actions:
            actions = [3] * agent.action_size + (
                [self.world.dim_c] if not agent.silent and self.world.dim_c != 0 else []
            )
            return spaces.MultiDiscrete(actions)
        else:
            return spaces.Discrete(
                3**agent.action_size
                * (
                    self.world.dim_c
                    if not agent.silent and self.world.dim_c != 0
                    else 1
                )
            )

    def get_agent_observation_space(self, agent: Agent, obs: AGENT_OBS_TYPE):
        if isinstance(obs, Tensor):
            return spaces.Box(
                low=-np.float32("inf"),
                high=np.float32("inf"),
                shape=obs.shape[1:],
                dtype=np.float32,
            )
        elif isinstance(obs, Dict):
            return spaces.Dict(
                {
                    key: self.get_agent_observation_space(agent, value)
                    for key, value in obs.items()
                }
            )
        else:
            raise NotImplementedError(
                f"Invalid type of observation {obs} for agent {agent.name}"
            )

    def get_random_action(self, agent: Agent) -> torch.Tensor:
        """Returns a random action for the given agent.

        Args:
            agent (Agent): The agent to get the action for

        Returns:
            torch.tensor: the random actions tensor with shape ``(agent.batch_dim, agent.action_size)``

        """
        if self.continuous_actions:
            actions = []
            for action_index in range(agent.action_size):
                actions.append(
                    torch.zeros(
                        agent.batch_dim,
                        device=agent.device,
                        dtype=torch.float32,
                    ).uniform_(
                        -agent.action.u_range_tensor[action_index],
                        agent.action.u_range_tensor[action_index],
                    )
                )
            if self.world.dim_c != 0 and not agent.silent:
                # If the agent needs to communicate
                for _ in range(self.world.dim_c):
                    actions.append(
                        torch.zeros(
                            agent.batch_dim,
                            device=agent.device,
                            dtype=torch.float32,
                        ).uniform_(
                            0,
                            1,
                        )
                    )
            action = torch.stack(actions, dim=-1)
        else:
            action = torch.randint(
                low=0,
                high=self.get_agent_action_space(agent).n,
                size=(agent.batch_dim,),
                device=agent.device,
            )
        return action

    def get_random_actions(self) -> Sequence[torch.Tensor]:
        """Returns random actions for all agents that you can feed to :class:`step`

        Returns:
            Sequence[torch.tensor]: the random actions for the agents

        Examples:
            >>> import vmas
            >>> env = vmas.make_env(
            ...     scenario="waterfall",  # can be scenario name or BaseScenario class
            ...     num_envs=32,
            ...     device="cpu",  # Or "cuda" for GPU
            ...     continuous_actions=True,
            ...     max_steps=None,  # Defines the horizon. None is infinite horizon.
            ...     seed=None,  # Seed of the environment
            ...     n_agents=3,  # Additional arguments you want to pass to the scenario
            ... )
            >>> obs = env.reset()
            >>> for _ in range(10):
            ...     obs, rews, dones, info = env.step(env.get_random_actions())

        """
        return [self.get_random_action(agent) for agent in self.agents]

    def _check_discrete_action(self, action: Tensor, low: int, high: int, type: str):
        assert torch.all(
            (action >= torch.tensor(low, device=self.device))
            * (action < torch.tensor(high, device=self.device))
        ), f"Discrete {type} actions are out of bounds, allowed int range [{low},{high})"

    # set env action for a particular agent
    def _set_action(self, action, agent):
        action = action.clone()
        if not self.grad_enabled:
            action = action.detach()
        action = action.to(self.device)
        if action.isnan().any():
            print()
        assert not action.isnan().any()
        agent.action.u = torch.zeros(
            self.batch_dim,
            agent.action_size,
            device=self.device,
            dtype=torch.float32,
        )

        assert action.shape[1] == self.get_agent_action_size(agent), (
            f"Agent {agent.name} has wrong action size, got {action.shape[1]}, "
            f"expected {self.get_agent_action_size(agent)}"
        )
        if self.clamp_action and self.continuous_actions:
            physical_action = action[..., : agent.action_size]
            a_range = agent.action.u_range_tensor.unsqueeze(0).expand(
                physical_action.shape
            )
            physical_action = physical_action.clamp(-a_range, a_range)

            if self.world.dim_c > 0 and not agent.silent:  # If comms
                comm_action = action[..., agent.action_size :]
                action = torch.cat([physical_action, comm_action.clamp(0, 1)], dim=-1)
            else:
                action = physical_action

        action_index = 0

        if self.continuous_actions:
            physical_action = action[:, action_index : action_index + agent.action_size]
            action_index += self.world.dim_p
            assert not torch.any(
                torch.abs(physical_action) > agent.action.u_range_tensor
            ), f"Physical actions of agent {agent.name} are out of its range {agent.u_range}"

            agent.action.u = physical_action.to(torch.float32)

        else:
            if not self.multidiscrete_actions:
                # This bit of code translates the discrete action (taken from a space that
                # is the cartesian product of all action spaces) into a multi discrete action.
                # For example, if agent.action_size=4, it will mean that the agent will have
                # 4 actions each with 3 possibilities (stay, decrement, increment).
                # The env will have a space Discrete(3**4).
                # This code will translate the action (with shape [n_envs,1] and range [0,3**4)) to an
                # action with shape [n_envs,4] and range [0,3).
                n_actions = self.get_agent_action_space(agent).n
                action_range = torch.arange(n_actions, device=self.device).expand(
                    self.world.batch_dim, n_actions
                )
                physical_action = action
                action_range = torch.where(action_range == physical_action, 1.0, 0.0)
                action_range = action_range.view(
                    (self.world.batch_dim,)
                    + (3,) * agent.action_size
                    + (self.world.dim_c,)
                    * (1 if not agent.silent and self.world.dim_c != 0 else 0)
                )
                action = action_range.nonzero()[:, 1:]

            # Now we have an action with shape [n_envs, action_size+comms_actions]
            for _ in range(agent.action_size):
                physical_action = action[:, action_index].unsqueeze(-1)
                self._check_discrete_action(
                    physical_action,
                    low=0,
                    high=3,
                    type="physical",
                )

                arr1 = physical_action == 1
                arr2 = physical_action == 2

                disc_action_value = agent.action.u_range_tensor[action_index]
                agent.action.u[:, action_index] -= disc_action_value * arr1.squeeze(-1)
                agent.action.u[:, action_index] += disc_action_value * arr2.squeeze(-1)

                action_index += 1

        agent.action.u *= agent.action.u_multiplier_tensor

        if agent.action.u_noise > 0:
            noise = (
                torch.randn(
                    *agent.action.u.shape,
                    device=self.device,
                    dtype=torch.float32,
                )
                * agent.u_noise
            )
            agent.action.u += noise
        if self.world.dim_c > 0 and not agent.silent:
            if not self.continuous_actions:
                comm_action = action[:, action_index:]
                self._check_discrete_action(
                    comm_action, 0, self.world.dim_c, "communication"
                )
                comm_action = comm_action.long()
                agent.action.c = torch.zeros(
                    self.num_envs,
                    self.world.dim_c,
                    device=self.device,
                    dtype=torch.float32,
                )
                # Discrete to one-hot
                agent.action.c.scatter_(1, comm_action, 1)
            else:
                comm_action = action[:, action_index:]
                assert not torch.any(comm_action > 1) and not torch.any(
                    comm_action < 0
                ), "Comm actions are out of range [0,1]"
                agent.action.c = comm_action
            if agent.c_noise > 0:
                noise = (
                    torch.randn(
                        *agent.action.c.shape,
                        device=self.device,
                        dtype=torch.float32,
                    )
                    * agent.c_noise
                )
                agent.action.c += noise

    def render(
        self,
        mode="human",
        env_index=0,
        agent_index_focus: int = None,
        visualize_when_rgb: bool = False,
        plot_position_function: Callable = None,
        plot_position_function_precision: float = 0.01,
        plot_position_function_range: Optional[
            Union[
                float,
                Tuple[float, float],
                Tuple[Tuple[float, float], Tuple[float, float]],
            ]
        ] = None,
        plot_position_function_cmap_range: Optional[Tuple[float, float]] = None,
        plot_position_function_cmap_alpha: Optional[float] = 1.0,
        plot_position_function_cmap_name: Optional[str] = "viridis",
    ):
        """
        Render function for environment using pyglet

        On servers use mode="rgb_array" and set
        ```
        export DISPLAY=':99.0'
        Xvfb :99 -screen 0 1400x900x24 > /dev/null 2>&1 &
        ```

        :param mode: One of human or rgb_array
        :param env_index: Index of the environment to render
        :param agent_index_focus: If specified the camera will stay on the agent with this index.
                                  If None, the camera will stay in the center and zoom out to contain all agents
        :param visualize_when_rgb: Also run human visualization when mode=="rgb_array"
        :param plot_position_function: A function to plot under the rendering.
        The function takes a numpy array with shape (n_points, 2), which represents a set of x,y values to evaluate f over and plot it
        It should output either an array with shape (n_points, 1) which will be plotted as a colormap
        or an array with shape (n_points, 4), which will be plotted as RGBA values
        :param plot_position_function_precision: The precision to use for plotting the function
        :param plot_position_function_range: The position range to plot the function in.
        If float, the range for x and y is (-function_range, function_range)
        If Tuple[float, float], the range for x is (-function_range[0], function_range[0]) and y is (-function_range[1], function_range[1])
        If Tuple[Tuple[float, float], Tuple[float, float]], the first tuple is the x range and the second tuple is the y range
        :param plot_position_function_cmap_range: The range of the cmap in case plot_position_function outputs a single value
        :param plot_position_function_cmap_alpha: The alpha of the cmap in case plot_position_function outputs a single value
        :return: Rgb array or None, depending on the mode
        """
        self._check_batch_index(env_index)
        assert (
                mode in self.metadata["render.modes"]
        ), f"Invalid mode {mode} received, allowed modes: {self.metadata['render.modes']}"
        if agent_index_focus is not None:
            assert 0 <= agent_index_focus < self.n_agents, (
                f"Agent focus in rendering should be a valid agent index"
                f" between 0 and {self.n_agents}, got {agent_index_focus}"
            )
        shared_viewer = agent_index_focus is None
        aspect_ratio = self.scenario.viewer_size[X] / self.scenario.viewer_size[Y]

        headless = mode == "rgb_array" and not visualize_when_rgb
        # First time rendering
        if self.visible_display is None:
            self.visible_display = not headless
            self.headless = headless
        # All other times headless should be the same
        else:
            assert self.visible_display is not headless

        # First time rendering
        if self.viewer is None:
            try:
                import pyglet
            except ImportError:
                raise ImportError(
                    "Cannot import pyg;et: you can install pyglet directly via 'pip install pyglet'."
                )

            try:
                # Try to use EGL
                pyglet.lib.load_library("EGL")

                # Only if we have GPUs
                from pyglet.libs.egl import egl, eglext

                num_devices = egl.EGLint()
                eglext.eglQueryDevicesEXT(0, None, byref(num_devices))
                assert num_devices.value > 0

            except (ImportError, AssertionError):
                self.headless = False
            pyglet.options["headless"] = self.headless

            self._init_rendering()

        if self.scenario.viewer_zoom <= 0:
            raise ValueError("Scenario viewer zoom must be > 0")
        zoom = self.scenario.viewer_zoom

        if aspect_ratio < 1:
            cam_range = torch.tensor([zoom, zoom / aspect_ratio], device=self.device)
        else:
            cam_range = torch.tensor([zoom * aspect_ratio, zoom], device=self.device)

        if shared_viewer:
            # zoom out to fit everyone
            all_poses = torch.stack(
                [agent.state.pos[env_index] for agent in self.world.agents],
                dim=0,
            )
            max_agent_radius = max(
                [agent.shape.circumscribed_radius() for agent in self.world.agents]
            )
            viewer_size_fit = (
<<<<<<< HEAD
                    torch.stack(
                        [
                            torch.max(torch.abs(all_poses[:, X])),
                            torch.max(torch.abs(all_poses[:, Y])),
                        ]
                    )
                    + 2 * max_agent_radius
=======
                torch.stack(
                    [
                        torch.max(
                            torch.abs(all_poses[:, X] - self.scenario.render_origin[X])
                        ),
                        torch.max(
                            torch.abs(all_poses[:, Y] - self.scenario.render_origin[Y])
                        ),
                    ]
                )
                + 2 * max_agent_radius
>>>>>>> 243d4740
            )

            viewer_size = torch.maximum(
                viewer_size_fit / cam_range,
                torch.tensor(zoom, device=self.device),
            )
            cam_range *= torch.max(viewer_size)

            self.viewer.set_bounds(
                -cam_range[X] + self.scenario.render_origin[X],
                cam_range[X] + self.scenario.render_origin[X],
                -cam_range[Y] + self.scenario.render_origin[Y],
                cam_range[Y] + self.scenario.render_origin[Y],
            )
        else:
            # update bounds to center around agent
            pos = self.agents[agent_index_focus].state.pos[env_index]
            self.viewer.set_bounds(
                pos[X] - cam_range[X],
                pos[X] + cam_range[X],
                pos[Y] - cam_range[Y],
                pos[Y] + cam_range[Y],
                )

        # Render
        self._set_agent_comm_messages(env_index)

        if plot_position_function is not None:
            self.viewer.add_onetime(
                self.plot_function(
                    plot_position_function,
                    precision=plot_position_function_precision,
                    plot_range=plot_position_function_range,
                    cmap_range=plot_position_function_cmap_range,
                    cmap_alpha=plot_position_function_cmap_alpha,
                    cmap_name=plot_position_function_cmap_name,
                )
            )

        from vmas.simulator.rendering import Grid

        if self.scenario.plot_grid:
            grid = Grid(spacing=self.scenario.grid_spacing)
            grid.set_color(*vmas.simulator.utils.Color.BLACK.value, alpha=0.3)
            self.viewer.add_onetime(grid)

        self.viewer.add_onetime_list(self.scenario.extra_render(env_index))

        for entity in self.world.entities:
            self.viewer.add_onetime_list(entity.render(env_index=env_index))

        # Add list of geoms to render on top of all world entities.
        self.viewer.add_onetime_list(self.scenario.top_layer_render(env_index))

        # render to display or array
        return self.viewer.render(return_rgb_array=mode == "rgb_array")

    def plot_function(
        self, f, precision, plot_range, cmap_range, cmap_alpha, cmap_name
    ):
        from vmas.simulator.rendering import render_function_util

        if plot_range is None:
            assert self.viewer.bounds is not None, "Set viewer bounds before plotting"
            x_min, x_max, y_min, y_max = self.viewer.bounds.tolist()
            plot_range = [x_min - precision, x_max - precision], [
                y_min - precision,
                y_max + precision,
            ]

        geom = render_function_util(
            f=f,
            precision=precision,
            plot_range=plot_range,
            cmap_range=cmap_range,
            cmap_alpha=cmap_alpha,
            cmap_name=cmap_name,
        )
        return geom

    def _init_rendering(self):
        from vmas.simulator import rendering

        self.viewer = rendering.Viewer(
            *self.scenario.viewer_size, visible=self.visible_display
        )

        self.text_lines = []
        idx = 0
        if self.world.dim_c > 0:
            for agent in self.world.agents:
                if not agent.silent:
                    text_line = rendering.TextLine(y=idx * 40)
                    self.viewer.geoms.append(text_line)
                    self.text_lines.append(text_line)
                    idx += 1

    def _set_agent_comm_messages(self, env_index: int):
        # Render comm messages
        if self.world.dim_c > 0:
            idx = 0
            for agent in self.world.agents:
                if not agent.silent:
                    assert (
                        agent.state.c is not None
                    ), "Agent has no comm state but it should"
                    if self.continuous_actions:
                        word = (
                            "["
                            + ",".join(
                                [f"{comm:.2f}" for comm in agent.state.c[env_index]]
                            )
                            + "]"
                        )
                    else:
                        word = ALPHABET[torch.argmax(agent.state.c[env_index]).item()]

                    message = agent.name + " sends " + word + "   "
                    self.text_lines[idx].set_text(message)
                    idx += 1

    @override(TorchVectorizedObject)
    def to(self, device: DEVICE_TYPING):
        device = torch.device(device)
        self.scenario.to(device)
        super().to(device)<|MERGE_RESOLUTION|>--- conflicted
+++ resolved
@@ -686,15 +686,6 @@
                 [agent.shape.circumscribed_radius() for agent in self.world.agents]
             )
             viewer_size_fit = (
-<<<<<<< HEAD
-                    torch.stack(
-                        [
-                            torch.max(torch.abs(all_poses[:, X])),
-                            torch.max(torch.abs(all_poses[:, Y])),
-                        ]
-                    )
-                    + 2 * max_agent_radius
-=======
                 torch.stack(
                     [
                         torch.max(
@@ -706,7 +697,6 @@
                     ]
                 )
                 + 2 * max_agent_radius
->>>>>>> 243d4740
             )
 
             viewer_size = torch.maximum(

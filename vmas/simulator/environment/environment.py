#  Copyright (c) 2022-2024.
#  ProrokLab (https://www.proroklab.org/)
#  All rights reserved.
import math
import random
from ctypes import byref
from typing import Callable, Dict, List, Optional, Sequence, Tuple, Union

import numpy as np
import torch
from gym import spaces
from torch import Tensor

import vmas.simulator.utils
from vmas.simulator.core import Agent, TorchVectorizedObject
from vmas.simulator.scenario import BaseScenario
from vmas.simulator.utils import (
    AGENT_OBS_TYPE,
    ALPHABET,
    DEVICE_TYPING,
    override,
    TorchUtils,
    X,
    Y,
)


# environment for all agents in the multiagent world
# currently code assumes that no agents will be created/destroyed at runtime!
class Environment(TorchVectorizedObject):
    metadata = {
        "render.modes": ["human", "rgb_array"],
        "render.coms": False,
        "runtime.vectorized": True,
    }

    def __init__(
        self,
        scenario: BaseScenario,
        num_envs: int = 32,
        device: DEVICE_TYPING = "cpu",
        max_steps: Optional[int] = None,
        continuous_actions: bool = True,
        seed: Optional[int] = None,
        dict_spaces: bool = False,
        multidiscrete_actions: bool = False,
        clamp_actions: bool = False,
        grad_enabled: bool = False,
        **kwargs,
    ):
        if multidiscrete_actions:
            assert (
                not continuous_actions
            ), "When asking for multidiscrete_actions, make sure continuous_actions=False"

        self.scenario = scenario
        self.num_envs = num_envs
        TorchVectorizedObject.__init__(self, num_envs, torch.device(device))
        self.world = self.scenario.env_make_world(self.num_envs, self.device, **kwargs)

        self.agents = self.world.policy_agents
        self.n_agents = len(self.agents)
        self.max_steps = max_steps
        self.continuous_actions = continuous_actions
        self.dict_spaces = dict_spaces
        self.clamp_action = clamp_actions
        self.grad_enabled = grad_enabled

        observations = self.reset(seed=seed)

        # configure spaces
        self.multidiscrete_actions = multidiscrete_actions
        self.action_space = self.get_action_space()
        self.observation_space = self.get_observation_space(observations)

        # rendering
        self.viewer = None
        self.headless = None
        self.visible_display = None
        self.text_lines = None

    def reset(
        self,
        seed: Optional[int] = None,
        return_observations: bool = True,
        return_info: bool = False,
        return_dones: bool = False,
    ):
        """
        Resets the environment in a vectorized way
        Returns observations for all envs and agents
        """
        if seed is not None:
            self.seed(seed)
        # reset world
        self.scenario.env_reset_world_at(env_index=None)
        self.steps = torch.zeros(self.num_envs, device=self.device)

        result = self.get_from_scenario(
            get_observations=return_observations,
            get_infos=return_info,
            get_rewards=False,
            get_dones=return_dones,
        )
        return result[0] if result and len(result) == 1 else result

    def reset_at(
        self,
        index: int,
        return_observations: bool = True,
        return_info: bool = False,
        return_dones: bool = False,
    ):
        """
        Resets the environment at index
        Returns observations for all agents in that environment
        """
        self._check_batch_index(index)
        self.scenario.env_reset_world_at(index)
        self.steps[index] = 0

        result = self.get_from_scenario(
            get_observations=return_observations,
            get_infos=return_info,
            get_rewards=False,
            get_dones=return_dones,
        )

        return result[0] if result and len(result) == 1 else result

    def get_from_scenario(
        self,
        get_observations: bool,
        get_rewards: bool,
        get_infos: bool,
        get_dones: bool,
        dict_agent_names: Optional[bool] = None,
    ):
        if not get_infos and not get_dones and not get_rewards and not get_observations:
            return
        if dict_agent_names is None:
            dict_agent_names = self.dict_spaces

        obs = rewards = infos = dones = None

        if get_observations:
            obs = {} if dict_agent_names else []
        if get_rewards:
            rewards = {} if dict_agent_names else []
        if get_infos:
            infos = {} if dict_agent_names else []

        if get_rewards:
            for agent in self.agents:
                reward = self.scenario.reward(agent).clone()
                if dict_agent_names:
                    rewards.update({agent.name: reward})
                else:
                    rewards.append(reward)
        if get_observations:
            for agent in self.agents:
                observation = TorchUtils.recursive_clone(
                    self.scenario.observation(agent)
                )
                if dict_agent_names:
                    obs.update({agent.name: observation})
                else:
                    obs.append(observation)
        if get_infos:
            for agent in self.agents:
                info = TorchUtils.recursive_clone(self.scenario.info(agent))
                if dict_agent_names:
                    infos.update({agent.name: info})
                else:
                    infos.append(info)

        if get_dones:
            dones = self.done()

        result = [obs, rewards, dones, infos]
        return [data for data in result if data is not None]

    def seed(self, seed=None):
        if seed is None:
            seed = 0
        torch.manual_seed(seed)
        np.random.seed(seed)
        random.seed(seed)
        return [seed]

    def step(self, actions: Union[List, Dict]):
        """Performs a vectorized step on all sub environments using `actions`.
        Args:
            actions: Is a list on len 'self.n_agents' of which each element is a torch.Tensor of shape
            '(self.num_envs, action_size_of_agent)'.
        Returns:
            obs: List on len 'self.n_agents' of which each element is a torch.Tensor
                 of shape '(self.num_envs, obs_size_of_agent)'
            rewards: List on len 'self.n_agents' of which each element is a torch.Tensor of shape '(self.num_envs)'
            dones: Tensor of len 'self.num_envs' of which each element is a bool
            infos : List on len 'self.n_agents' of which each element is a dictionary for which each key is a metric
                    and the value is a tensor of shape '(self.num_envs, metric_size_per_agent)'

        Examples:
            >>> import vmas
            >>> env = vmas.make_env(
            ...     scenario="waterfall",  # can be scenario name or BaseScenario class
            ...     num_envs=32,
            ...     device="cpu",  # Or "cuda" for GPU
            ...     continuous_actions=True,
            ...     max_steps=None,  # Defines the horizon. None is infinite horizon.
            ...     seed=None,  # Seed of the environment
            ...     n_agents=3,  # Additional arguments you want to pass to the scenario
            ... )
            >>> obs = env.reset()
            >>> for _ in range(10):
            ...     obs, rews, dones, info = env.step(env.get_random_actions())
        """
        if isinstance(actions, Dict):
            actions_dict = actions
            actions = []
            for agent in self.agents:
                try:
                    actions.append(actions_dict[agent.name])
                except KeyError:
                    raise AssertionError(
                        f"Agent '{agent.name}' not contained in action dict"
                    )
            assert (
                len(actions_dict) == self.n_agents
            ), f"Expecting actions for {self.n_agents}, got {len(actions_dict)} actions"

        assert (
            len(actions) == self.n_agents
        ), f"Expecting actions for {self.n_agents}, got {len(actions)} actions"
        for i in range(len(actions)):
            if not isinstance(actions[i], Tensor):
                actions[i] = torch.tensor(
                    actions[i], dtype=torch.float32, device=self.device
                )
            if len(actions[i].shape) == 1:
                actions[i].unsqueeze_(-1)
            assert (
                actions[i].shape[0] == self.num_envs
            ), f"Actions used in input of env must be of len {self.num_envs}, got {actions[i].shape[0]}"
            assert actions[i].shape[1] == self.get_agent_action_size(self.agents[i]), (
                f"Action for agent {self.agents[i].name} has shape {actions[i].shape[1]},"
                f" but should have shape {self.get_agent_action_size(self.agents[i])}"
            )

        # set action for each agent
        for i, agent in enumerate(self.agents):
            self._set_action(actions[i], agent)
        # Scenarios can define a custom action processor. This step takes care also of scripted agents automatically
        for agent in self.world.agents:
            self.scenario.env_process_action(agent)

        # advance world state
        self.scenario.pre_step()
        self.world.step()
        self.scenario.post_step()

        self.steps += 1
        obs, rewards, dones, infos = self.get_from_scenario(
            get_observations=True,
            get_infos=True,
            get_rewards=True,
            get_dones=True,
        )

        return obs, rewards, dones, infos

    def done(self):
        dones = self.scenario.done().clone()
        if self.max_steps is not None:
            dones += self.steps >= self.max_steps
        return dones

    def get_action_space(self):
        if not self.dict_spaces:
            return spaces.Tuple(
                [self.get_agent_action_space(agent) for agent in self.agents]
            )
        else:
            return spaces.Dict(
                {
                    agent.name: self.get_agent_action_space(agent)
                    for agent in self.agents
                }
            )

    def get_observation_space(self, observations: Union[List, Dict]):
        if not self.dict_spaces:
            return spaces.Tuple(
                [
                    self.get_agent_observation_space(agent, observations[i])
                    for i, agent in enumerate(self.agents)
                ]
            )
        else:
            return spaces.Dict(
                {
                    agent.name: self.get_agent_observation_space(
                        agent, observations[agent.name]
                    )
                    for agent in self.agents
                }
            )

    def get_agent_action_size(self, agent: Agent):
        if self.continuous_actions:
            return agent.action.action_size + (
                self.world.dim_c if not agent.silent else 0
            )
        elif self.multidiscrete_actions:
            return agent.action_size + (
                1 if not agent.silent and self.world.dim_c != 0 else 0
            )
        else:
            return 1

    def get_agent_action_space(self, agent: Agent):
        if self.continuous_actions:
            return spaces.Box(
                low=np.array(
                    (-agent.action.u_range_tensor).tolist()
                    + [0] * (self.world.dim_c if not agent.silent else 0),
                    dtype=np.float32,
                ),
                high=np.array(
                    agent.action.u_range_tensor.tolist()
                    + [1] * (self.world.dim_c if not agent.silent else 0),
                    dtype=np.float32,
                ),
                shape=(self.get_agent_action_size(agent),),
                dtype=np.float32,
            )
        elif self.multidiscrete_actions:
            actions = agent.discrete_action_nvec + (
                [self.world.dim_c] if not agent.silent and self.world.dim_c != 0 else []
            )
            return spaces.MultiDiscrete(actions)
        else:
            return spaces.Discrete(
                math.prod(agent.discrete_action_nvec)
                * (
                    self.world.dim_c
                    if not agent.silent and self.world.dim_c != 0
                    else 1
                )
            )

    def get_agent_observation_space(self, agent: Agent, obs: AGENT_OBS_TYPE):
        if isinstance(obs, Tensor):
            return spaces.Box(
                low=-np.float32("inf"),
                high=np.float32("inf"),
                shape=obs.shape[1:],
                dtype=np.float32,
            )
        elif isinstance(obs, Dict):
            return spaces.Dict(
                {
                    key: self.get_agent_observation_space(agent, value)
                    for key, value in obs.items()
                }
            )
        else:
            raise NotImplementedError(
                f"Invalid type of observation {obs} for agent {agent.name}"
            )

    def get_random_action(self, agent: Agent) -> torch.Tensor:
        """Returns a random action for the given agent.

        Args:
            agent (Agent): The agent to get the action for

        Returns:
            torch.tensor: the random actions tensor with shape ``(agent.batch_dim, agent.action_size)``

        """
        if self.continuous_actions:
            actions = []
            for action_index in range(agent.action_size):
                actions.append(
                    torch.zeros(
                        agent.batch_dim,
                        device=agent.device,
                        dtype=torch.float32,
                    ).uniform_(
                        -agent.action.u_range_tensor[action_index],
                        agent.action.u_range_tensor[action_index],
                    )
                )
            if self.world.dim_c != 0 and not agent.silent:
                # If the agent needs to communicate
                for _ in range(self.world.dim_c):
                    actions.append(
                        torch.zeros(
                            agent.batch_dim,
                            device=agent.device,
                            dtype=torch.float32,
                        ).uniform_(
                            0,
                            1,
                        )
                    )
            action = torch.stack(actions, dim=-1)
        else:
            action_space = self.get_agent_action_space(agent)
            if self.multidiscrete_actions:
                actions = [
                    torch.randint(
                        low=0,
                        high=action_space.nvec[action_index],
                        size=(agent.batch_dim,),
                        device=agent.device,
                    )
                    for action_index in range(action_space.shape[0])
                ]
                action = torch.stack(actions, dim=-1)
            else:
                action = torch.randint(
                    low=0,
                    high=action_space.n,
                    size=(agent.batch_dim,),
                    device=agent.device,
                )
        return action

    def get_random_actions(self) -> Sequence[torch.Tensor]:
        """Returns random actions for all agents that you can feed to :class:`step`

        Returns:
            Sequence[torch.tensor]: the random actions for the agents

        Examples:
            >>> import vmas
            >>> env = vmas.make_env(
            ...     scenario="waterfall",  # can be scenario name or BaseScenario class
            ...     num_envs=32,
            ...     device="cpu",  # Or "cuda" for GPU
            ...     continuous_actions=True,
            ...     max_steps=None,  # Defines the horizon. None is infinite horizon.
            ...     seed=None,  # Seed of the environment
            ...     n_agents=3,  # Additional arguments you want to pass to the scenario
            ... )
            >>> obs = env.reset()
            >>> for _ in range(10):
            ...     obs, rews, dones, info = env.step(env.get_random_actions())

        """
        return [self.get_random_action(agent) for agent in self.agents]

    def _check_discrete_action(self, action: Tensor, low: int, high: int, type: str):
        assert torch.all(
            (action >= torch.tensor(low, device=self.device))
            * (action < torch.tensor(high, device=self.device))
        ), f"Discrete {type} actions are out of bounds, allowed int range [{low},{high})"

    # set env action for a particular agent
    def _set_action(self, action, agent):
        action = action.clone()
        comm_action = None
        if not self.grad_enabled:
            action = action.detach()
        action = action.to(self.device)
        if action.isnan().any():
<<<<<<< HEAD
            print(f"{agent.name} has nan action: {action}")
=======
            print()
>>>>>>> 07763c5e
        assert not action.isnan().any()
        agent.action.u = torch.zeros(
            self.batch_dim,
            agent.action_size,
            device=self.device,
            dtype=torch.float32,
        )

        assert action.shape[1] == self.get_agent_action_size(agent), (
            f"Agent {agent.name} has wrong action size, got {action.shape[1]}, "
            f"expected {self.get_agent_action_size(agent)}"
        )
        if self.clamp_action and self.continuous_actions:
            physical_action = action[..., : agent.action_size]
            a_range = agent.action.u_range_tensor.unsqueeze(0).expand(
                physical_action.shape
            )
            physical_action = physical_action.clamp(-a_range, a_range)

            if self.world.dim_c > 0 and not agent.silent:  # If comms
                comm_action = action[..., agent.action_size :]
                action = torch.cat([physical_action, comm_action.clamp(0, 1)], dim=-1)
            else:
                action = physical_action

        action_index = 0

        if self.continuous_actions:
            physical_action = action[:, action_index : action_index + agent.action_size]
            action_index += self.world.dim_p
            assert not torch.any(
                torch.abs(physical_action) > agent.action.u_range_tensor
            ), f"Physical actions of agent {agent.name} are out of its range {agent.u_range}"

            agent.action.u = physical_action.to(torch.float32)

        else:
            if not self.multidiscrete_actions:
                # This bit of code translates the discrete action (taken from a space that
                # is the cartesian product of all action spaces) into a multi discrete action.
                # This is done by iteratively taking the modulo of the action and dividing by the
                # number of actions in the current action space, which treats the action as if
                # it was the "flat index" of the multi-discrete actions. E.g. if we have
                # nvec = [3,2], action 0 corresponds to the actions [0,0],
                # action 1 corresponds to the action [0,1], action 2 corresponds
                # to the action [1,0], action 3 corresponds to the action [1,1], etc.
                flat_action = action.squeeze(-1)
                actions = []
                nvec = list(agent.discrete_action_nvec) + (
                    [self.world.dim_c]
                    if not agent.silent and self.world.dim_c != 0
                    else []
                )
                for i in range(len(nvec)):
                    n = math.prod(nvec[i + 1 :])
                    actions.append(flat_action // n)
                    flat_action = flat_action % n
                action = torch.stack(actions, dim=-1)

            # Now we have an action with shape [n_envs, action_size+comms_actions]
            for n in agent.discrete_action_nvec:
                physical_action = action[:, action_index]
                self._check_discrete_action(
                    physical_action.unsqueeze(-1),
                    low=0,
                    high=n,
                    type="physical",
                )
                u_max = agent.action.u_range_tensor[action_index]
                # For odd n we want the first action to always map to u=0, so
                # we swap 0 values with the middle value, and shift the first
                # half of the remaining values by -1.
                if n % 2 != 0:
                    stay = physical_action == 0
                    decrement = (physical_action > 0) & (physical_action <= n // 2)
                    physical_action[stay] = n // 2
                    physical_action[decrement] -= 1
                # We know u must be in [-u_max, u_max], and we know action is
                # in [0, n-1]. Conversion steps: [0, n-1] -> [0, 1] -> [0, 2*u_max] -> [-u_max, u_max]
                # E.g. action 0 -> -u_max, action n-1 -> u_max, action 1 -> -u_max + 2*u_max/(n-1)
                agent.action.u[:, action_index] = (physical_action / (n - 1)) * (
                    2 * u_max
                ) - u_max

                action_index += 1

        agent.action.u *= agent.action.u_multiplier_tensor

        if agent.action.u_noise > 0:
            noise = (
                torch.randn(
                    *agent.action.u.shape,
                    device=self.device,
                    dtype=torch.float32,
                )
                * agent.u_noise
            )
            agent.action.u += noise
        if self.world.dim_c > 0 and not agent.silent:
            if not self.continuous_actions:
                comm_action = action[:, action_index:]
                self._check_discrete_action(
                    comm_action, 0, self.world.dim_c, "communication"
                )
                comm_action = comm_action.long()
                agent.action.c = torch.zeros(
                    self.num_envs,
                    self.world.dim_c,
                    device=self.device,
                    dtype=torch.float32,
                )
                # Discrete to one-hot
                agent.action.c.scatter_(1, comm_action, 1)
            else:
                # Why was comm_action being redefined here?
                # Removing as breaks case where agent action size is > dim_p
                if comm_action is None:
                    comm_action = action[:, action_index:]
                assert not torch.any(comm_action > 1) and not torch.any(
                    comm_action < 0
                ), "Comm actions are out of range [0,1]"
                agent.action.c = comm_action
            if agent.c_noise > 0:
                noise = (
                    torch.randn(
                        *agent.action.c.shape,
                        device=self.device,
                        dtype=torch.float32,
                    )
                    * agent.c_noise
                )
                agent.action.c += noise

    def render(
        self,
        mode="human",
        env_index=0,
        agent_index_focus: int = None,
        visualize_when_rgb: bool = False,
        plot_position_function: Callable = None,
        plot_position_function_precision: float = 0.01,
        plot_position_function_range: Optional[
            Union[
                float,
                Tuple[float, float],
                Tuple[Tuple[float, float], Tuple[float, float]],
            ]
        ] = None,
        plot_position_function_cmap_range: Optional[Tuple[float, float]] = None,
        plot_position_function_cmap_alpha: Optional[float] = 1.0,
        plot_position_function_cmap_name: Optional[str] = "viridis",
    ):
        """
        Render function for environment using pyglet

        On servers use mode="rgb_array" and set
        ```
        export DISPLAY=':99.0'
        Xvfb :99 -screen 0 1400x900x24 > /dev/null 2>&1 &
        ```

        :param mode: One of human or rgb_array
        :param env_index: Index of the environment to render
        :param agent_index_focus: If specified the camera will stay on the agent with this index.
                                  If None, the camera will stay in the center and zoom out to contain all agents
        :param visualize_when_rgb: Also run human visualization when mode=="rgb_array"
        :param plot_position_function: A function to plot under the rendering.
        The function takes a numpy array with shape (n_points, 2), which represents a set of x,y values to evaluate f over and plot it
        It should output either an array with shape (n_points, 1) which will be plotted as a colormap
        or an array with shape (n_points, 4), which will be plotted as RGBA values
        :param plot_position_function_precision: The precision to use for plotting the function
        :param plot_position_function_range: The position range to plot the function in.
        If float, the range for x and y is (-function_range, function_range)
        If Tuple[float, float], the range for x is (-function_range[0], function_range[0]) and y is (-function_range[1], function_range[1])
        If Tuple[Tuple[float, float], Tuple[float, float]], the first tuple is the x range and the second tuple is the y range
        :param plot_position_function_cmap_range: The range of the cmap in case plot_position_function outputs a single value
        :param plot_position_function_cmap_alpha: The alpha of the cmap in case plot_position_function outputs a single value
        :return: Rgb array or None, depending on the mode
        """
        self._check_batch_index(env_index)
        assert (
                mode in self.metadata["render.modes"]
        ), f"Invalid mode {mode} received, allowed modes: {self.metadata['render.modes']}"
        if agent_index_focus is not None:
            assert 0 <= agent_index_focus < self.n_agents, (
                f"Agent focus in rendering should be a valid agent index"
                f" between 0 and {self.n_agents}, got {agent_index_focus}"
            )
        shared_viewer = agent_index_focus is None
        aspect_ratio = self.scenario.viewer_size[X] / self.scenario.viewer_size[Y]

        headless = mode == "rgb_array" and not visualize_when_rgb
        # First time rendering
        if self.visible_display is None:
            self.visible_display = not headless
            self.headless = headless
        # All other times headless should be the same
        else:
            assert self.visible_display is not headless

        # First time rendering
        if self.viewer is None:
            try:
                import pyglet
            except ImportError:
                raise ImportError(
                    "Cannot import pyg;et: you can install pyglet directly via 'pip install pyglet'."
                )

            try:
                # Try to use EGL
                pyglet.lib.load_library("EGL")

                # Only if we have GPUs
                from pyglet.libs.egl import egl, eglext

                num_devices = egl.EGLint()
                eglext.eglQueryDevicesEXT(0, None, byref(num_devices))
                assert num_devices.value > 0

            except (ImportError, AssertionError):
                self.headless = False
            pyglet.options["headless"] = self.headless

            self._init_rendering()

        if self.scenario.viewer_zoom <= 0:
            raise ValueError("Scenario viewer zoom must be > 0")
        zoom = self.scenario.viewer_zoom

        if aspect_ratio < 1:
            cam_range = torch.tensor([zoom, zoom / aspect_ratio], device=self.device)
        else:
            cam_range = torch.tensor([zoom * aspect_ratio, zoom], device=self.device)

        if shared_viewer:
            # zoom out to fit everyone
            all_poses = torch.stack(
                [agent.state.pos[env_index] for agent in self.world.agents],
                dim=0,
            )
            max_agent_radius = max(
                [agent.shape.circumscribed_radius() for agent in self.world.agents]
            )
            viewer_size_fit = (
                torch.stack(
                    [
                        torch.max(
                            torch.abs(all_poses[:, X] - self.scenario.render_origin[X])
                        ),
                        torch.max(
                            torch.abs(all_poses[:, Y] - self.scenario.render_origin[Y])
                        ),
                    ]
                )
                + 2 * max_agent_radius
            )

            viewer_size = torch.maximum(
                viewer_size_fit / cam_range,
                torch.tensor(zoom, device=self.device),
            )
            cam_range *= torch.max(viewer_size)

            self.viewer.set_bounds(
                -cam_range[X] + self.scenario.render_origin[X],
                cam_range[X] + self.scenario.render_origin[X],
                -cam_range[Y] + self.scenario.render_origin[Y],
                cam_range[Y] + self.scenario.render_origin[Y],
            )
        else:
            # update bounds to center around agent
            pos = self.agents[agent_index_focus].state.pos[env_index]
            self.viewer.set_bounds(
                pos[X] - cam_range[X],
                pos[X] + cam_range[X],
                pos[Y] - cam_range[Y],
                pos[Y] + cam_range[Y],
                )

        # Render
        if self.metadata["render.coms"]:
            self._set_agent_comm_messages(env_index)

        if plot_position_function is not None:
            self.viewer.add_onetime(
                self.plot_function(
                    plot_position_function,
                    precision=plot_position_function_precision,
                    plot_range=plot_position_function_range,
                    cmap_range=plot_position_function_cmap_range,
                    cmap_alpha=plot_position_function_cmap_alpha,
                    cmap_name=plot_position_function_cmap_name,
                )
            )

        from vmas.simulator.rendering import Grid

        if self.scenario.plot_grid:
            grid = Grid(spacing=self.scenario.grid_spacing)
            grid.set_color(*vmas.simulator.utils.Color.BLACK.value, alpha=0.3)
            self.viewer.add_onetime(grid)

        self.viewer.add_onetime_list(self.scenario.extra_render(env_index))

        for entity in self.world.entities:
            self.viewer.add_onetime_list(entity.render(env_index=env_index))

<<<<<<< HEAD
        # # Add list of geoms to render on top of all world entities.
        # self.viewer.add_onetime_list(self.scenario.top_layer_render(env_index))
=======
        # Add list of geoms to render on top of all world entities.
        self.viewer.add_onetime_list(self.scenario.top_layer_render(env_index))
>>>>>>> 07763c5e

        # render to display or array
        return self.viewer.render(return_rgb_array=mode == "rgb_array")

    def plot_function(
        self, f, precision, plot_range, cmap_range, cmap_alpha, cmap_name
    ):
        from vmas.simulator.rendering import render_function_util

        if plot_range is None:
            assert self.viewer.bounds is not None, "Set viewer bounds before plotting"
            x_min, x_max, y_min, y_max = self.viewer.bounds.tolist()
            plot_range = [x_min - precision, x_max - precision], [
                y_min - precision,
                y_max + precision,
            ]

        geom = render_function_util(
            f=f,
            precision=precision,
            plot_range=plot_range,
            cmap_range=cmap_range,
            cmap_alpha=cmap_alpha,
            cmap_name=cmap_name,
        )
        return geom

    def _init_rendering(self):
        from vmas.simulator import rendering

        self.viewer = rendering.Viewer(
            *self.scenario.viewer_size, visible=self.visible_display
        )

        self.text_lines = []
        idx = 0
        if self.world.dim_c > 0:
            for agent in self.world.agents:
                if not agent.silent:
                    text_line = rendering.TextLine(y=idx * 40)
                    self.viewer.geoms.append(text_line)
                    self.text_lines.append(text_line)
                    idx += 1

    def _set_agent_comm_messages(self, env_index: int):
        # Render comm messages
        if self.world.dim_c > 0:
            idx = 0
            for agent in self.world.agents:
                if not agent.silent:
                    assert (
                        agent.state.c is not None
                    ), "Agent has no comm state but it should"
                    if self.continuous_actions:
                        word = (
                            "["
                            + ",".join(
                                [f"{comm:.2f}" for comm in agent.state.c[env_index]]
                            )
                            + "]"
                        )
                    else:
                        word = ALPHABET[torch.argmax(agent.state.c[env_index]).item()]

                    message = agent.name + " sends " + word + "   "
                    self.text_lines[idx].set_text(message)
                    idx += 1

    @override(TorchVectorizedObject)
    def to(self, device: DEVICE_TYPING):
        device = torch.device(device)
        self.scenario.to(device)
        super().to(device)<|MERGE_RESOLUTION|>--- conflicted
+++ resolved
@@ -467,11 +467,7 @@
             action = action.detach()
         action = action.to(self.device)
         if action.isnan().any():
-<<<<<<< HEAD
             print(f"{agent.name} has nan action: {action}")
-=======
-            print()
->>>>>>> 07763c5e
         assert not action.isnan().any()
         agent.action.u = torch.zeros(
             self.batch_dim,
@@ -780,13 +776,8 @@
         for entity in self.world.entities:
             self.viewer.add_onetime_list(entity.render(env_index=env_index))
 
-<<<<<<< HEAD
         # # Add list of geoms to render on top of all world entities.
         # self.viewer.add_onetime_list(self.scenario.top_layer_render(env_index))
-=======
-        # Add list of geoms to render on top of all world entities.
-        self.viewer.add_onetime_list(self.scenario.top_layer_render(env_index))
->>>>>>> 07763c5e
 
         # render to display or array
         return self.viewer.render(return_rgb_array=mode == "rgb_array")

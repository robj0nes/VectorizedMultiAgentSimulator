--- conflicted
+++ resolved
@@ -104,7 +104,6 @@
                 self.reset = False
                 total_rew = [0] * self.n_agents
 
-<<<<<<< HEAD
             # Note: Updated this as coms weren't included as part of action in original implementation
             # dim_c = self.env.env.world.dim_c if self.env.env.world.dim_c is not None else 0
             action_list = [
@@ -128,24 +127,7 @@
                                                                                                              self.agents[
                                                                                                                  self.current_agent_index2].action_size
                                                                                                              ]
-=======
-            if self.n_agents > 0:
-                action_list = [[0.0] * agent.action_size for agent in self.agents]
-                action_list[self.current_agent_index][
-                    : self.agents[self.current_agent_index].dynamics.needed_action_size
-                ] = self.u[
-                    : self.agents[self.current_agent_index].dynamics.needed_action_size
-                ]
-            else:
-                action_list = []
-
-            if self.n_agents > 1 and self.control_two_agents:
-                action_list[self.current_agent_index2][
-                    : self.agents[self.current_agent_index2].dynamics.needed_action_size
-                ] = self.u2[
-                    : self.agents[self.current_agent_index2].dynamics.needed_action_size
-                ]
->>>>>>> 21a31996
+
             obs, rew, done, info = self.env.step(action_list)
 
             if self.display_info and self.n_agents > 0:

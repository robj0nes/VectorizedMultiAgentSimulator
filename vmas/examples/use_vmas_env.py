#  Copyright (c) 2022-2024.
#  ProrokLab (https://www.proroklab.org/)
#  All rights reserved.
import random
import time

import torch

from vmas import make_env
from vmas.simulator.core import Agent
from vmas.simulator.utils import save_video


def _get_deterministic_action(agent: Agent, continuous: bool, env):
    if continuous:
        action = -agent.action.u_range_tensor.expand(env.batch_dim, agent.action_size)
    else:
        action = (
            torch.tensor([1], device=env.device, dtype=torch.long)
            .unsqueeze(-1)
            .expand(env.batch_dim, 1)
        )
    return action.clone()


def use_vmas_env(
    render: bool = False,
    save_render: bool = False,
    num_envs: int = 32,
    n_steps: int = 100,
    random_action: bool = False,
    device: str = "cpu",
    scenario_name: str = "waterfall",
    continuous_actions: bool = True,
    visualize_render: bool = True,
    dict_spaces: bool = True,
    **kwargs,
):
    """Example function to use a vmas environment

    Args:
        continuous_actions (bool): Whether the agents have continuous or discrete actions
        scenario_name (str): Name of scenario
        device (str): Torch device to use
        render (bool): Whether to render the scenario
        save_render (bool):  Whether to save render of the scenario
        num_envs (int): Number of vectorized environments
        n_steps (int): Number of steps before returning done
        random_action (bool): Use random actions or have all agents perform the down action
        visualize_render (bool, optional): Whether to visualize the render. Defaults to ``True``.
        dict_spaces (bool, optional): Weather to return obs, rewards, and infos as dictionaries with agent names.
            By default, they are lists of len # of agents
        kwargs (dict, optional): Keyword arguments to pass to the scenario

    Returns:

    """
    assert not (save_render and not render), "To save the video you have to render it"

    env = make_env(
        scenario=scenario_name,
        num_envs=num_envs,
        device=device,
        continuous_actions=continuous_actions,
        dict_spaces=dict_spaces,
        wrapper=None,
        seed=None,
        # Environment specific variables
        **kwargs,
    )

    frame_list = []  # For creating a gif
    init_time = time.time()
    step = 0

    for _ in range(n_steps):
        step += 1
        print(f"Step {step}")

        # VMAS actions can be either a list of tensors (one per agent)
        # or a dict of tensors (one entry per agent with its name as key)
        # Both action inputs can be used independently of what type of space its chosen
        dict_actions = random.choice([True, False])

        actions = {} if dict_actions else []
        for agent in env.agents:
            if not random_action:
                action = _get_deterministic_action(agent, continuous_actions, env)
            else:
                action = env.get_random_action(agent)
            if dict_actions:
                actions.update({agent.name: action})
            else:
                actions.append(action)

        obs, rews, dones, info = env.step(actions)

        if render:
            frame = env.render(
                mode="rgb_array",
                agent_index_focus=None,  # Can give the camera an agent index to focus on
                visualize_when_rgb=visualize_render,
            )
            if save_render:
                frame_list.append(frame)

    total_time = time.time() - init_time
    print(
        f"It took: {total_time}s for {n_steps} steps of {num_envs} parallel environments on device {device} "
        f"for {scenario_name} scenario."
    )

    if render and save_render:
        save_video(scenario_name, frame_list, fps=1 / env.scenario.world.dt)


if __name__ == "__main__":
    use_vmas_env(
        scenario_name="simple_world_comm",
        render=True,
        save_render=False,
        random_action=False,
<<<<<<< HEAD
        continuous_actions=True,
        n_steps=1000,
        n_agents=2,
=======
        continuous_actions=False,
        # Environment specific
        n_agents=4,
>>>>>>> 21a31996
    )<|MERGE_RESOLUTION|>--- conflicted
+++ resolved
@@ -120,13 +120,7 @@
         render=True,
         save_render=False,
         random_action=False,
-<<<<<<< HEAD
-        continuous_actions=True,
-        n_steps=1000,
-        n_agents=2,
-=======
         continuous_actions=False,
         # Environment specific
-        n_agents=4,
->>>>>>> 21a31996
+        n_agents=4
     )
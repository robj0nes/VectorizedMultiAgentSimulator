--- conflicted
+++ resolved
@@ -119,13 +119,7 @@
         render=True,
         save_render=False,
         random_action=False,
-<<<<<<< HEAD
-        continuous_actions=True,
-        n_steps=1000,
-        n_agents=2,
-=======
         continuous_actions=False,
         # Environment specific
-        n_agents=4,
->>>>>>> fe9c3b90
+        n_agents=4
     )